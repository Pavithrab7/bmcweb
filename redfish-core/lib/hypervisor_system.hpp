#pragma once

#include <app.hpp>
#include <boost/container/flat_map.hpp>
#include <boost/container/flat_set.hpp>
#include <dbus_singleton.hpp>
#include <error_messages.hpp>
#include <registries/privilege_registry.hpp>
#include <utils/json_utils.hpp>

#include <optional>
#include <utility>
#include <variant>

// TODO(ed) requestRoutesHypervisorSystems seems to have copy-pasted a
// lot of code, and has a number of methods that have name conflicts with the
// normal ethernet internfaces in ethernet.hpp.  For the moment, we'll put
// hypervisor in a namespace to isolate it, but these methods eventually need
// deduplicated
namespace redfish::hypervisor
{

/**
 * @brief Retrieves hypervisor state properties over dbus
 *
 * The hypervisor state object is optional so this function will only set the
 * state variables if the object is found
 *
 * @param[in] aResp     Shared pointer for completing asynchronous calls.
 *
 * @return None.
 */
inline void getHypervisorState(const std::shared_ptr<bmcweb::AsyncResp>& aResp)
{
    BMCWEB_LOG_DEBUG << "Get hypervisor state information.";
    crow::connections::systemBus->async_method_call(
        [aResp](const boost::system::error_code ec,
                const std::variant<std::string>& hostState) {
            if (ec)
            {
                BMCWEB_LOG_DEBUG << "DBUS response error " << ec;
                // This is an optional D-Bus object so just return if
                // error occurs
                return;
            }

            const std::string* s = std::get_if<std::string>(&hostState);
            if (s == nullptr)
            {
                messages::internalError(aResp->res);
                return;
            }

            BMCWEB_LOG_DEBUG << "Hypervisor state: " << *s;
            // Verify Host State
            if (*s == "xyz.openbmc_project.State.Host.HostState.Running")
            {
                aResp->res.jsonValue["PowerState"] = "On";
                aResp->res.jsonValue["Status"]["State"] = "Enabled";
            }
            else if (*s == "xyz.openbmc_project.State.Host.HostState."
                           "Quiesced")
            {
                aResp->res.jsonValue["PowerState"] = "On";
                aResp->res.jsonValue["Status"]["State"] = "Quiesced";
            }
            else if (*s == "xyz.openbmc_project.State.Host.HostState."
                           "Standby")
            {
                aResp->res.jsonValue["PowerState"] = "On";
                aResp->res.jsonValue["Status"]["State"] = "StandbyOffline";
            }
            else if (*s == "xyz.openbmc_project.State.Host.HostState."
                           "TransitioningToRunning")
            {
                aResp->res.jsonValue["PowerState"] = "PoweringOn";
                aResp->res.jsonValue["Status"]["State"] = "Starting";
            }
            else if (*s == "xyz.openbmc_project.State.Host.HostState."
                           "TransitioningToOff")
            {
                aResp->res.jsonValue["PowerState"] = "PoweringOff";
                aResp->res.jsonValue["Status"]["State"] = "Enabled";
            }
            else if (*s == "xyz.openbmc_project.State.Host.HostState.Off")
            {
                aResp->res.jsonValue["PowerState"] = "Off";
                aResp->res.jsonValue["Status"]["State"] = "Disabled";
            }
            else
            {
                messages::internalError(aResp->res);
                return;
            }
        },
        "xyz.openbmc_project.State.Hypervisor",
        "/xyz/openbmc_project/state/hypervisor0",
        "org.freedesktop.DBus.Properties", "Get",
        "xyz.openbmc_project.State.Host", "CurrentHostState");
}

/**
 * @brief Populate Actions if any are valid for hypervisor object
 *
 * The hypervisor state object is optional so this function will only set the
 * Action if the object is found
 *
 * @param[in] aResp     Shared pointer for completing asynchronous calls.
 *
 * @return None.
 */
inline void
    getHypervisorActions(const std::shared_ptr<bmcweb::AsyncResp>& aResp)
{
    BMCWEB_LOG_DEBUG << "Get hypervisor actions.";
    crow::connections::systemBus->async_method_call(
        [aResp](
            const boost::system::error_code ec,
            const std::vector<std::pair<std::string, std::vector<std::string>>>&
                objInfo) {
            if (ec)
            {
                BMCWEB_LOG_DEBUG << "DBUS response error " << ec;
                // This is an optional D-Bus object so just return if
                // error occurs
                return;
            }

            if (objInfo.size() == 0)
            {
                // As noted above, this is an optional interface so just return
                // if there is no instance found
                return;
            }

            if (objInfo.size() > 1)
            {
                // More then one hypervisor object is not supported and is an
                // error
                messages::internalError(aResp->res);
                return;
            }

            // Object present so system support limited ComputerSystem Action
            aResp->res.jsonValue["Actions"]["#ComputerSystem.Reset"] = {
                {"target",
                 "/redfish/v1/Systems/hypervisor/Actions/ComputerSystem.Reset"},
                {"@Redfish.ActionInfo",
                 "/redfish/v1/Systems/hypervisor/ResetActionInfo"}};
        },
        "xyz.openbmc_project.ObjectMapper",
        "/xyz/openbmc_project/object_mapper",
        "xyz.openbmc_project.ObjectMapper", "GetObject",
        "/xyz/openbmc_project/state/hypervisor0",
        std::array<const char*, 1>{"xyz.openbmc_project.State.Host"});
}

inline bool extractHypervisorInterfaceData(
    const std::string& ethIfaceId, const GetManagedObjects& dbusData,
    EthernetInterfaceData& ethData,
    boost::container::flat_set<IPv4AddressData>& ipv4Config)
{
    bool idFound = false;
    for (const auto& objpath : dbusData)
    {
        for (const auto& interface : objpath.second)
        {
            if (objpath.first == "/xyz/openbmc_project/network/hypervisor/" +
                                     ethIfaceId + "/ipv4/addr0")
            {
                idFound = true;
                std::pair<boost::container::flat_set<IPv4AddressData>::iterator,
                          bool>
                    it = ipv4Config.insert(IPv4AddressData{});

                IPv4AddressData& ipv4Address = *it.first;
                if (interface.first == "xyz.openbmc_project.Network.IP")
                {

                    for (auto& property : interface.second)
                    {
                        if (property.first == "Address")
                        {
                            const std::string* address =
                                std::get_if<std::string>(&property.second);
                            if (address != nullptr)
                            {
                                ipv4Address.address = *address;
                            }
                        }
                        else if (property.first == "Origin")
                        {
                            const std::string* origin =
                                std::get_if<std::string>(&property.second);
                            if (origin != nullptr)
                            {
                                ipv4Address.origin =
                                    translateAddressOriginDbusToRedfish(*origin,
                                                                        true);
                            }
                        }
                        else if (property.first == "PrefixLength")
                        {
                            const uint8_t* mask =
                                std::get_if<uint8_t>(&property.second);
                            if (mask != nullptr)
                            {
                                ipv4Address.netmask = getNetmask(*mask);
                            }
                        }
                        else if (property.first == "Gateway")
                        {
                            const std::string* gateway =
                                std::get_if<std::string>(&property.second);
                            if (gateway != nullptr)
                            {
                                ipv4Address.gateway = *gateway;
                            }
                        }
                        else
                        {
                            BMCWEB_LOG_ERROR
                                << "Got extra property: " << property.first
                                << " on the " << objpath.first.str << " object";
                        }
                    }
                }
                else if (interface.first == "xyz.openbmc_project.Object.Enable")
                {
                    for (auto& property : interface.second)
                    {
                        if (property.first == "Enabled")
                        {
                            const bool* enabled =
                                std::get_if<bool>(&property.second);
                            if (enabled != nullptr)
                            {
                                ipv4Address.isActive = *enabled;
                            }
                        }
                    }
                }
            }
            else if (objpath.first ==
                     "/xyz/openbmc_project/network/hypervisor/config")
            {
                if (interface.first ==
                    "xyz.openbmc_project.Network.SystemConfiguration")
                {

                    for (auto& property : interface.second)
                    {
                        if (property.first == "HostName")
                        {
                            const std::string* hostname =
                                std::get_if<std::string>(&property.second);
                            if (hostname != nullptr)
                            {
                                ethData.hostname = *hostname;
                            }
                        }
                    }
                }
            }
        }
    }
    return idFound;
}

/**
 * Function that retrieves all properties for given Hypervisor Ethernet
 * Interface Object from Settings Manager
 * @param ethIfaceId Hypervisor ethernet interface id to query on DBus
 * @param callback a function that shall be called to convert Dbus output
 * into JSON
 */
template <typename CallbackFunc>
void getHypervisorIfaceData(const std::string& ethIfaceId,
                            CallbackFunc&& callback)
{
    crow::connections::systemBus->async_method_call(
        [ethIfaceId{std::string{ethIfaceId}},
         callback{std::move(callback)}](const boost::system::error_code error,
                                        const GetManagedObjects& resp) {
            EthernetInterfaceData ethData{};
            boost::container::flat_set<IPv4AddressData> ipv4Data;
            if (error)
            {
                callback(false, ethData, ipv4Data);
                return;
            }

            bool found = extractHypervisorInterfaceData(ethIfaceId, resp,
                                                        ethData, ipv4Data);

            if (!found)
            {
                BMCWEB_LOG_DEBUG << "Hypervisor Interface not found";
            }
            callback(found, ethData, ipv4Data);
        },
        "xyz.openbmc_project.Network.Hypervisor",
        "/xyz/openbmc_project/network/hypervisor",
        "org.freedesktop.DBus.ObjectManager", "GetManagedObjects");
}

inline void
    handleHostnamePatch(const std::string& hostName,
                        const std::shared_ptr<bmcweb::AsyncResp>& asyncResp)
{
    if (!isHostnameValid(hostName))
    {
        messages::propertyValueFormatError(asyncResp->res, hostName,
                                           "HostName");
        return;
    }

    asyncResp->res.jsonValue["HostName"] = hostName;
    crow::connections::systemBus->async_method_call(
        [asyncResp](const boost::system::error_code ec) {
            if (ec)
            {
                messages::internalError(asyncResp->res);
            }
        },
        "xyz.openbmc_project.Network.Hypervisor",
        "/xyz/openbmc_project/network/hypervisor/config",
        "org.freedesktop.DBus.Properties", "Set",
        "xyz.openbmc_project.Network.SystemConfiguration", "HostName",
        std::variant<std::string>(hostName));
}

/**
 * @brief Creates a static IPv4 entry
 *
 * @param[in] ifaceId      Id of interface upon which to create the IPv4 entry
 * @param[in] prefixLength IPv4 prefix syntax for the subnet mask
 * @param[in] gateway      IPv4 address of this interfaces gateway
 * @param[in] address      IPv4 address to assign to this interface
 * @param[io] asyncResp    Response object that will be returned to client
 *
 * @return None
 */
inline void
    createHypervisorIPv4(const std::string& ifaceId, const uint8_t prefixLength,
                         const std::string& gateway, const std::string& address,
                         const std::shared_ptr<bmcweb::AsyncResp>& asyncResp)
{
    crow::connections::systemBus->async_method_call(
        [asyncResp](const boost::system::error_code ec) {
            if (ec)
            {
                messages::internalError(asyncResp->res);
                return;
            }
        },
        "xyz.openbmc_project.Network.Hypervisor",
        "/xyz/openbmc_project/network/hypervisor/" + ifaceId,
        "xyz.openbmc_project.Network.IP.Create", "IP",
        "xyz.openbmc_project.Network.IP.Protocol.IPv4", address, prefixLength,
        gateway);
}

/**
 * @brief Deletes given IPv4 interface
 *
 * @param[in] ifaceId     Id of interface whose IP should be deleted
 * @param[io] asyncResp   Response object that will be returned to client
 *
 * @return None
 */
inline void
    deleteHypervisorIPv4(const std::string& ifaceId,
                         const std::shared_ptr<bmcweb::AsyncResp>& asyncResp)
{
    crow::connections::systemBus->async_method_call(
        [asyncResp, ifaceId](const boost::system::error_code ec) {
            if (ec)
            {
                messages::internalError(asyncResp->res);
                return;
            }
            std::string eventOrigin =
                "/redfish/v1/Systems/hypervisor/EthernetInterfaces/eth";
            eventOrigin += ifaceId.back();
            redfish::EventServiceManager::getInstance().sendEvent(
                redfish::messages::resourceChanged(), eventOrigin,
                "EthernetInterface");
        },
        "xyz.openbmc_project.Network.Hypervisor",
        "/xyz/openbmc_project/network/hypervisor/" + ifaceId + "/ipv4/addr0",
        "xyz.openbmc_project.Object.Delete", "Delete");
}

inline void parseInterfaceData(
    nlohmann::json& jsonResponse, const std::string& ifaceId,
    const EthernetInterfaceData& ethData,
    const boost::container::flat_set<IPv4AddressData>& ipv4Data)
{
    jsonResponse["Id"] = ifaceId;
    jsonResponse["@odata.id"] =
        "/redfish/v1/Systems/hypervisor/EthernetInterfaces/" + ifaceId;
    jsonResponse["InterfaceEnabled"] = true;
    jsonResponse["MACAddress"] = ethData.mac_address;

    jsonResponse["HostName"] = ethData.hostname;
    jsonResponse["DHCPv4"]["DHCPEnabled"] =
        translateDHCPEnabledToBool(ethData.DHCPEnabled, true);

    nlohmann::json& ipv4Array = jsonResponse["IPv4Addresses"];
    nlohmann::json& ipv4StaticArray = jsonResponse["IPv4StaticAddresses"];
    ipv4Array = nlohmann::json::array();
    ipv4StaticArray = nlohmann::json::array();
    for (auto& ipv4Config : ipv4Data)
    {
        if (ipv4Config.isActive)
        {

            ipv4Array.push_back({{"AddressOrigin", ipv4Config.origin},
                                 {"SubnetMask", ipv4Config.netmask},
                                 {"Address", ipv4Config.address},
                                 {"Gateway", ipv4Config.gateway}});
            if (ipv4Config.origin == "Static")
            {
                ipv4StaticArray.push_back({{"AddressOrigin", ipv4Config.origin},
                                           {"SubnetMask", ipv4Config.netmask},
                                           {"Address", ipv4Config.address},
                                           {"Gateway", ipv4Config.gateway}});
            }
        }
    }
}

inline void setDHCPEnabled(const std::string& ifaceId,
                           const bool& ipv4DHCPEnabled,
                           const std::shared_ptr<bmcweb::AsyncResp>& asyncResp)
{
    std::string ipv4DHCP;
    if (ipv4DHCPEnabled == true)
    {
        ipv4DHCP = "xyz.openbmc_project.Network.EthernetInterface.DHCPConf.v4";
    }
    else
    {
        ipv4DHCP =
            "xyz.openbmc_project.Network.EthernetInterface.DHCPConf.none";
    }
    crow::connections::systemBus->async_method_call(
        [asyncResp](const boost::system::error_code ec) {
            if (ec)
            {
                messages::internalError(asyncResp->res);
                return;
            }
        },
        "xyz.openbmc_project.Network.Hypervisor",
        "/xyz/openbmc_project/network/hypervisor/" + ifaceId,
        "org.freedesktop.DBus.Properties", "Set",
        "xyz.openbmc_project.Network.EthernetInterface", "DHCPEnabled",
        std::variant<std::string>(ipv4DHCP));
}
inline void
    setIPv4InterfaceEnabled(const std::string& ifaceId, const bool& isActive,
                            const std::shared_ptr<bmcweb::AsyncResp>& asyncResp)
{
    crow::connections::systemBus->async_method_call(
        [asyncResp](const boost::system::error_code ec) {
            if (ec)
            {
                BMCWEB_LOG_ERROR << "D-Bus responses error: " << ec;
                messages::internalError(asyncResp->res);
                return;
            }
        },
        "xyz.openbmc_project.Network.Hypervisor",
        "/xyz/openbmc_project/network/hypervisor/" + ifaceId + "/ipv4/addr0",
        "org.freedesktop.DBus.Properties", "Set",
        "xyz.openbmc_project.Object.Enable", "Enabled",
        std::variant<bool>(isActive));
}

inline void handleHypervisorIPv4StaticPatch(
    const std::string& ifaceId, const nlohmann::json& input,
    const std::shared_ptr<bmcweb::AsyncResp>& asyncResp)
{
    if ((!input.is_array()) || input.empty())
    {
        messages::propertyValueTypeError(asyncResp->res, input.dump(),
                                         "IPv4StaticAddresses");
        return;
    }

    // Hypervisor considers the first IP address in the array list
    // as the Hypervisor's virtual management interface supports single IPv4
    // address
    const nlohmann::json& thisJson = input[0];

    // For the error string
    std::string pathString = "IPv4StaticAddresses/1";

    if (!thisJson.is_null() && !thisJson.empty())
    {
        std::optional<std::string> address;
        std::optional<std::string> subnetMask;
        std::optional<std::string> gateway;
        nlohmann::json thisJsonCopy = thisJson;
        if (!json_util::readJson(thisJsonCopy, asyncResp->res, "Address",
                                 address, "SubnetMask", subnetMask, "Gateway",
                                 gateway))
        {
            messages::propertyValueFormatError(
                asyncResp->res,
                thisJson.dump(2, ' ', true,
                              nlohmann::json::error_handler_t::replace),
                pathString);
            return;
        }

        uint8_t prefixLength = 0;
        bool errorInEntry = false;
        if (address)
        {
            if (!ipv4VerifyIpAndGetBitcount(*address))
            {
                messages::propertyValueFormatError(asyncResp->res, *address,
                                                   pathString + "/Address");
                errorInEntry = true;
            }
        }
        else
        {
            messages::propertyMissing(asyncResp->res, pathString + "/Address");
            errorInEntry = true;
        }

        if (subnetMask)
        {
            if (!ipv4VerifyIpAndGetBitcount(*subnetMask, &prefixLength))
            {
                messages::propertyValueFormatError(asyncResp->res, *subnetMask,
                                                   pathString + "/SubnetMask");
                errorInEntry = true;
            }
        }
        else
        {
            messages::propertyMissing(asyncResp->res,
                                      pathString + "/SubnetMask");
            errorInEntry = true;
        }

        if (gateway)
        {
            if (!ipv4VerifyIpAndGetBitcount(*gateway))
            {
                messages::propertyValueFormatError(asyncResp->res, *gateway,
                                                   pathString + "/Gateway");
                errorInEntry = true;
            }
        }
        else
        {
            messages::propertyMissing(asyncResp->res, pathString + "/Gateway");
            errorInEntry = true;
        }

        if (errorInEntry)
        {
            return;
        }

        createHypervisorIPv4(ifaceId, prefixLength, *gateway, *address,
                             asyncResp);
        // Set the DHCPEnabled to false since the Static IPv4 is set
        setDHCPEnabled(ifaceId, false, asyncResp);

        // Set this interface to disabled/inactive. This will be set
        // to enabled/active by the pldm once the hypervisor
        // consumes the updated settings from the user.
        setIPv4InterfaceEnabled(ifaceId, false, asyncResp);
    }
    else
    {
        if (thisJson.is_null())
        {
            deleteHypervisorIPv4(ifaceId, asyncResp);
        }
    }
}

bool isHostnameValid(const std::string& hostName)
{
    // As per RFC 1123
    // Allow up to 255 characters
    if (hostName.length() > 255)
    {
        return false;
    }
    // Validate the regex
    const std::regex pattern(
        "^[a-zA-Z0-9]|[a-zA-Z0-9][a-zA-Z0-9\\-]{0,61}[a-zA-Z0-9]$");
    return std::regex_match(hostName, pattern);
}

inline void requestRoutesHypervisorSystems(App& app)
{
    /**
     * Hypervisor Systems derived class for delivering Computer Systems Schema.
     */

    BMCWEB_ROUTE(app, "/redfish/v1/Systems/hypervisor/")
        .privileges(redfish::privileges::getComputerSystem)
        .methods(boost::beast::http::verb::get)(
            [](const crow::Request&,
               const std::shared_ptr<bmcweb::AsyncResp>& asyncResp) {
                crow::connections::systemBus->async_method_call(
                    [asyncResp](const boost::system::error_code ec,
                                const std::variant<std::string>& /*hostName*/) {
                        if (ec)
                        {
                            messages::resourceNotFound(asyncResp->res, "System",
                                                       "hypervisor");
                            return;
                        }
                        BMCWEB_LOG_DEBUG << "Hypervisor is available";

                        asyncResp->res.jsonValue["@odata.type"] =
                            "#ComputerSystem.v1_6_0.ComputerSystem";
                        asyncResp->res.jsonValue["@odata.id"] =
                            "/redfish/v1/Systems/hypervisor";
                        asyncResp->res.jsonValue["Description"] = "Hypervisor";
                        asyncResp->res.jsonValue["Name"] = "Hypervisor";
                        asyncResp->res.jsonValue["Id"] = "hypervisor";
                        asyncResp->res.jsonValue["SystemType"] = "OS";
                        asyncResp->res.jsonValue["Links"]["ManagedBy"] = {
                            {{"@odata.id", "/redfish/v1/Managers/bmc"}}};
                        asyncResp->res.jsonValue["EthernetInterfaces"] = {
                            {"@odata.id", "/redfish/v1/Systems/hypervisor/"
                                          "EthernetInterfaces"}};
                        getHypervisorState(asyncResp);
                        getHypervisorActions(asyncResp);
                        // TODO: Add "SystemType" : "hypervisor"
                    },
                    "xyz.openbmc_project.Settings",
                    "/xyz/openbmc_project/network/hypervisor",
                    "org.freedesktop.DBus.Properties", "Get",
                    "xyz.openbmc_project.Network.SystemConfiguration",
                    "HostName");
            });

    /**
     * HypervisorInterfaceCollection class to handle the GET and PATCH on
     * Hypervisor Interface
     */

    BMCWEB_ROUTE(app, "/redfish/v1/Systems/hypervisor/EthernetInterfaces/")
        .privileges(redfish::privileges::getEthernetInterfaceCollection)
        .methods(boost::beast::http::verb::get)(
            [](const crow::Request&,
               const std::shared_ptr<bmcweb::AsyncResp>& asyncResp) {
                const std::array<const char*, 1> interfaces = {
                    "xyz.openbmc_project.Network.EthernetInterface"};

                crow::connections::systemBus->async_method_call(
                    [asyncResp](const boost::system::error_code error,
                                const std::vector<std::string>& ifaceList) {
                        if (error)
                        {
                            messages::resourceNotFound(asyncResp->res, "System",
                                                       "hypervisor");
                            return;
                        }
                        asyncResp->res.jsonValue["@odata.type"] =
                            "#EthernetInterfaceCollection."
                            "EthernetInterfaceCollection";
                        asyncResp->res.jsonValue["@odata.id"] =
                            "/redfish/v1/Systems/hypervisor/EthernetInterfaces";
                        asyncResp->res.jsonValue["Name"] =
                            "Hypervisor Ethernet "
                            "Interface Collection";
                        asyncResp->res.jsonValue["Description"] =
                            "Collection of Virtual Management "
                            "Interfaces for the hypervisor";

                        nlohmann::json& ifaceArray =
                            asyncResp->res.jsonValue["Members"];
                        ifaceArray = nlohmann::json::array();
                        for (const std::string& iface : ifaceList)
                        {
                            sdbusplus::message::object_path path(iface);
                            std::string name = path.filename();
                            if (name.empty())
                            {
                                continue;
                            }

                            ifaceArray.push_back(
                                {{"@odata.id", "/redfish/v1/Systems/hypervisor/"
                                               "EthernetInterfaces/" +
                                                   name}});
                        }
                        asyncResp->res.jsonValue["Members@odata.count"] =
                            ifaceArray.size();
                    },
                    "xyz.openbmc_project.ObjectMapper",
                    "/xyz/openbmc_project/object_mapper",
                    "xyz.openbmc_project.ObjectMapper", "GetSubTreePaths",
                    "/xyz/openbmc_project/network/hypervisor", 0, interfaces);
            });

    BMCWEB_ROUTE(app,
                 "/redfish/v1/Systems/hypervisor/EthernetInterfaces/<str>/")
        .privileges(redfish::privileges::getEthernetInterface)
        .methods(
            boost::beast::http::verb::get)([](const crow::Request&,
                                              const std::shared_ptr<
                                                  bmcweb::AsyncResp>& asyncResp,
                                              const std::string& id) {
            getHypervisorIfaceData(
                id,
                [asyncResp, ifaceId{std::string(id)}](
                    const bool& success, const EthernetInterfaceData& ethData,
                    const boost::container::flat_set<IPv4AddressData>&
                        ipv4Data) {
                    if (!success)
                    {
                        messages::resourceNotFound(
                            asyncResp->res, "EthernetInterface", ifaceId);
                        return;
                    }
                    asyncResp->res.jsonValue["@odata.type"] =
                        "#EthernetInterface.v1_5_1.EthernetInterface";
                    asyncResp->res.jsonValue["Name"] =
                        "Hypervisor Ethernet Interface";
                    asyncResp->res.jsonValue["Description"] =
                        "Hypervisor's Virtual Management Ethernet Interface";
                    parseInterfaceData(asyncResp->res.jsonValue, ifaceId,
                                       ethData, ipv4Data);
                });
        });

    // Restrict the hypervisor ethernet interface PATCH to ConfigureManager
    BMCWEB_ROUTE(app,
                 "/redfish/v1/Systems/hypervisor/EthernetInterfaces/<str>/")
<<<<<<< HEAD
        .privileges(redfish::privileges::patchEthernetInterface)
=======
        .privileges({{"ConfigureManager"}})
>>>>>>> 7ec3bb6c
        .methods(
            boost::beast::http::verb::
                patch)([](const crow::Request& req,
                          const std::shared_ptr<bmcweb::AsyncResp>& asyncResp,
                          const std::string& ifaceId) {
            std::optional<std::string> hostName;
            std::optional<std::vector<nlohmann::json>> ipv4StaticAddresses;
            std::optional<nlohmann::json> ipv4Addresses;
            std::optional<nlohmann::json> dhcpv4;
            std::optional<bool> ipv4DHCPEnabled;

            if (!json_util::readJson(req, asyncResp->res, "HostName", hostName,
                                     "IPv4StaticAddresses", ipv4StaticAddresses,
                                     "IPv4Addresses", ipv4Addresses, "DHCPv4",
                                     dhcpv4))
            {
                return;
            }

            if (ipv4Addresses)
            {
                messages::propertyNotWritable(asyncResp->res, "IPv4Addresses");
                return;
            }

            if (dhcpv4)
            {
                if (!json_util::readJson(*dhcpv4, asyncResp->res, "DHCPEnabled",
                                         ipv4DHCPEnabled))
                {
                    return;
                }
            }

            getHypervisorIfaceData(
                ifaceId,
                [asyncResp, ifaceId, hostName = std::move(hostName),
                 ipv4StaticAddresses = std::move(ipv4StaticAddresses),
                 ipv4DHCPEnabled, dhcpv4 = std::move(dhcpv4)](
                    const bool& success, const EthernetInterfaceData& ethData,
                    const boost::container::flat_set<IPv4AddressData>&) {
                    if (!success)
                    {
                        messages::resourceNotFound(
                            asyncResp->res, "EthernetInterface", ifaceId);
                        return;
                    }

                    if (ipv4StaticAddresses)
                    {
                        const nlohmann::json& ipv4Static = *ipv4StaticAddresses;
                        if (ipv4Static.begin() == ipv4Static.end())
                        {
                            messages::propertyValueTypeError(
                                asyncResp->res,
                                ipv4Static.dump(
                                    2, ' ', true,
                                    nlohmann::json::error_handler_t::replace),
                                "IPv4StaticAddresses");
                            return;
                        }

                        // One and only one hypervisor instance supported
                        if (ipv4Static.size() != 1)
                        {
                            messages::propertyValueFormatError(
                                asyncResp->res,
                                ipv4Static.dump(
                                    2, ' ', true,
                                    nlohmann::json::error_handler_t::replace),
                                "IPv4StaticAddresses");
                            return;
                        }

                        const nlohmann::json& ipv4Json = ipv4Static[0];
                        // Check if the param is 'null'. If its null, it means
                        // that user wants to delete the IP address. Deleting
                        // the IP address is allowed only if its statically
                        // configured. Deleting the address originated from DHCP
                        // is not allowed.
                        if ((ipv4Json.is_null()) &&
                            (translateDHCPEnabledToBool(ethData.DHCPEnabled,
                                                        true)))
                        {
                            BMCWEB_LOG_ERROR
                                << "Failed to delete on ipv4StaticAddresses "
                                   "as the interface is DHCP enabled";
                            messages::propertyValueConflict(
                                asyncResp->res, "IPv4StaticAddresses",
                                "DHCPEnabled");
                            return;
                        }
                        handleHypervisorIPv4StaticPatch(ifaceId, ipv4Static,
                                                        asyncResp);
                    }
                    if (hostName)
                    {
                        handleHostnamePatch(*hostName, asyncResp);
                    }
                    if (dhcpv4)
                    {
                        setDHCPEnabled(ifaceId, *ipv4DHCPEnabled, asyncResp);
                    }
                });
            asyncResp->res.result(boost::beast::http::status::accepted);
        });

    BMCWEB_ROUTE(app, "/redfish/v1/Systems/hypervisor/ResetActionInfo/")
        .privileges(redfish::privileges::getActionInfo)
        .methods(boost::beast::http::verb::get)(
            [](const crow::Request&,
               const std::shared_ptr<bmcweb::AsyncResp>& asyncResp) {
                // Only return action info if hypervisor D-Bus object present
                crow::connections::systemBus->async_method_call(
                    [asyncResp](
                        const boost::system::error_code ec,
                        const std::vector<std::pair<
                            std::string, std::vector<std::string>>>& objInfo) {
                        if (ec)
                        {
                            BMCWEB_LOG_DEBUG << "DBUS response error " << ec;

                            // No hypervisor objects found by mapper
                            if (ec.value() == boost::system::errc::io_error)
                            {
                                messages::resourceNotFound(asyncResp->res,
                                                           "hypervisor",
                                                           "ResetActionInfo");
                                return;
                            }

                            messages::internalError(asyncResp->res);
                            return;
                        }

                        // One and only one hypervisor instance supported
                        if (objInfo.size() != 1)
                        {
                            messages::internalError(asyncResp->res);
                            return;
                        }

                        // The hypervisor object only support the ability to
                        // turn On The system object Action should be utilized
                        // for other operations
                        asyncResp->res.jsonValue = {
                            {"@odata.type", "#ActionInfo.v1_1_2.ActionInfo"},
                            {"@odata.id",
                             "/redfish/v1/Systems/hypervisor/ResetActionInfo"},
                            {"Name", "Reset Action Info"},
                            {"Id", "ResetActionInfo"},
                            {"Parameters",
                             {{{"Name", "ResetType"},
                               {"Required", true},
                               {"DataType", "String"},
                               {"AllowableValues", {"On"}}}}}};
                    },
                    "xyz.openbmc_project.ObjectMapper",
                    "/xyz/openbmc_project/object_mapper",
                    "xyz.openbmc_project.ObjectMapper", "GetObject",
                    "/xyz/openbmc_project/state/hypervisor0",
                    std::array<const char*, 1>{
                        "xyz.openbmc_project.State.Host"});
            });

    BMCWEB_ROUTE(app,
                 "/redfish/v1/Systems/hypervisor/Actions/ComputerSystem.Reset/")
        .privileges(redfish::privileges::postComputerSystem)
        .methods(boost::beast::http::verb::post)(
            [](const crow::Request& req,
               const std::shared_ptr<bmcweb::AsyncResp>& asyncResp) {
                std::optional<std::string> resetType;
                if (!json_util::readJson(req, asyncResp->res, "ResetType",
                                         resetType))
                {
                    // readJson adds appropriate error to response
                    return;
                }

                if (!resetType)
                {
                    messages::actionParameterMissing(
                        asyncResp->res, "ComputerSystem.Reset", "ResetType");
                    return;
                }

                // Hypervisor object only support On operation
                if (resetType != "On")
                {
                    messages::propertyValueNotInList(asyncResp->res, *resetType,
                                                     "ResetType");
                    return;
                }

                std::string command =
                    "xyz.openbmc_project.State.Host.Transition.On";

                crow::connections::systemBus->async_method_call(
                    [asyncResp, resetType](const boost::system::error_code ec) {
                        if (ec)
                        {
                            BMCWEB_LOG_ERROR << "D-Bus responses error: " << ec;
                            if (ec.value() ==
                                boost::asio::error::invalid_argument)
                            {
                                messages::actionParameterNotSupported(
                                    asyncResp->res, *resetType, "Reset");
                                return;
                            }

                            if (ec.value() ==
                                boost::asio::error::host_unreachable)
                            {
                                messages::resourceNotFound(asyncResp->res,
                                                           "Actions", "Reset");
                                return;
                            }

                            messages::internalError(asyncResp->res);
                            return;
                        }
                        messages::success(asyncResp->res);
                    },
                    "xyz.openbmc_project.State.Hypervisor",
                    "/xyz/openbmc_project/state/hypervisor0",
                    "org.freedesktop.DBus.Properties", "Set",
                    "xyz.openbmc_project.State.Host", "RequestedHostTransition",
                    std::variant<std::string>{std::move(command)});
            });
}
} // namespace redfish::hypervisor<|MERGE_RESOLUTION|>--- conflicted
+++ resolved
@@ -742,11 +742,7 @@
     // Restrict the hypervisor ethernet interface PATCH to ConfigureManager
     BMCWEB_ROUTE(app,
                  "/redfish/v1/Systems/hypervisor/EthernetInterfaces/<str>/")
-<<<<<<< HEAD
-        .privileges(redfish::privileges::patchEthernetInterface)
-=======
         .privileges({{"ConfigureManager"}})
->>>>>>> 7ec3bb6c
         .methods(
             boost::beast::http::verb::
                 patch)([](const crow::Request& req,
