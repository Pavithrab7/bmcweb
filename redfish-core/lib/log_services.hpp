/*
// Copyright (c) 2018 Intel Corporation
//
// Licensed under the Apache License, Version 2.0 (the "License");
// you may not use this file except in compliance with the License.
// You may obtain a copy of the License at
//
//      http://www.apache.org/licenses/LICENSE-2.0
//
// Unless required by applicable law or agreed to in writing, software
// distributed under the License is distributed on an "AS IS" BASIS,
// WITHOUT WARRANTIES OR CONDITIONS OF ANY KIND, either express or implied.
// See the License for the specific language governing permissions and
// limitations under the License.
*/
#pragma once

#include "registries.hpp"
#include "registries/base_message_registry.hpp"
#include "registries/openbmc_message_registry.hpp"
#include "task.hpp"

#include <systemd/sd-journal.h>
#include <unistd.h>

#include <app.hpp>
#include <boost/algorithm/string/replace.hpp>
#include <boost/algorithm/string/split.hpp>
#include <boost/beast/core/span.hpp>
#include <boost/beast/http.hpp>
#include <boost/container/flat_map.hpp>
#include <boost/system/linux_error.hpp>
#include <error_messages.hpp>
#include <registries/privilege_registry.hpp>

#include <filesystem>
#include <optional>
#include <string_view>
#include <variant>

namespace redfish
{

constexpr char const* crashdumpObject = "com.intel.crashdump";
constexpr char const* crashdumpPath = "/com/intel/crashdump";
constexpr char const* crashdumpInterface = "com.intel.crashdump";
constexpr char const* deleteAllInterface =
    "xyz.openbmc_project.Collection.DeleteAll";
constexpr char const* crashdumpOnDemandInterface =
    "com.intel.crashdump.OnDemand";
constexpr char const* crashdumpTelemetryInterface =
    "com.intel.crashdump.Telemetry";

#ifdef BMCWEB_ENABLE_HW_ISOLATION
constexpr std::array<const char*, 3> hwIsolationEntryIfaces = {
    "xyz.openbmc_project.HardwareIsolation.Entry",
    "xyz.openbmc_project.Association.Definitions",
    "xyz.openbmc_project.Time.EpochTime"};

using RedfishResourceDBusInterfaces = std::string;
using RedfishResourceCollectionUri = std::string;
using RedfishUriListType = std::unordered_map<RedfishResourceDBusInterfaces,
                                              RedfishResourceCollectionUri>;

RedfishUriListType redfishUriList = {
    {"xyz.openbmc_project.Inventory.Item.Cpu",
     "/redfish/v1/Systems/system/Processors"},
    {"xyz.openbmc_project.Inventory.Item.Dimm",
     "/redfish/v1/Systems/system/Memory"},
    {"xyz.openbmc_project.Inventory.Item.CpuCore",
     "/redfish/v1/Systems/system/Processors/<str>/SubProcessors"}};
#endif // BMCWEB_ENABLE_HW_ISOLATION

enum class eventLogTypes
{
    eventLog = 1,
    ceLog,
};

namespace message_registries
{
static const Message* getMessageFromRegistry(
    const std::string& messageKey,
    const boost::beast::span<const MessageEntry> registry)
{
    boost::beast::span<const MessageEntry>::const_iterator messageIt =
        std::find_if(registry.cbegin(), registry.cend(),
                     [&messageKey](const MessageEntry& messageEntry) {
                         return !std::strcmp(messageEntry.first,
                                             messageKey.c_str());
                     });
    if (messageIt != registry.cend())
    {
        return &messageIt->second;
    }

    return nullptr;
}

static const Message* getMessage(const std::string_view& messageID)
{
    // Redfish MessageIds are in the form
    // RegistryName.MajorVersion.MinorVersion.MessageKey, so parse it to find
    // the right Message
    std::vector<std::string> fields;
    fields.reserve(4);
    boost::split(fields, messageID, boost::is_any_of("."));
    std::string& registryName = fields[0];
    std::string& messageKey = fields[3];

    // Find the right registry and check it for the MessageKey
    if (std::string(base::header.registryPrefix) == registryName)
    {
        return getMessageFromRegistry(
            messageKey, boost::beast::span<const MessageEntry>(base::registry));
    }
    if (std::string(openbmc::header.registryPrefix) == registryName)
    {
        return getMessageFromRegistry(
            messageKey,
            boost::beast::span<const MessageEntry>(openbmc::registry));
    }
    return nullptr;
}
} // namespace message_registries

namespace fs = std::filesystem;

using AssociationsValType =
    std::vector<std::tuple<std::string, std::string, std::string>>;
using GetManagedPropertyType = boost::container::flat_map<
    std::string,
    std::variant<std::string, bool, uint8_t, int16_t, uint16_t, int32_t,
                 uint32_t, int64_t, uint64_t, double, AssociationsValType>>;

using GetManagedObjectsType = boost::container::flat_map<
    sdbusplus::message::object_path,
    boost::container::flat_map<std::string, GetManagedPropertyType>>;

inline std::string translateSeverityDbusToRedfish(const std::string& s)
{
    if ((s == "xyz.openbmc_project.Logging.Entry.Level.Alert") ||
        (s == "xyz.openbmc_project.Logging.Entry.Level.Critical") ||
        (s == "xyz.openbmc_project.Logging.Entry.Level.Emergency") ||
        (s == "xyz.openbmc_project.Logging.Entry.Level.Error"))
    {
        return "Critical";
    }
    if ((s == "xyz.openbmc_project.Logging.Entry.Level.Debug") ||
        (s == "xyz.openbmc_project.Logging.Entry.Level.Informational") ||
        (s == "xyz.openbmc_project.Logging.Entry.Level.Notice"))
    {
        return "OK";
    }
    if (s == "xyz.openbmc_project.Logging.Entry.Level.Warning")
    {
        return "Warning";
    }
    return "";
}

inline static int getJournalMetadata(sd_journal* journal,
                                     const std::string_view& field,
                                     std::string_view& contents)
{
    const char* data = nullptr;
    size_t length = 0;
    int ret = 0;
    // Get the metadata from the requested field of the journal entry
    ret = sd_journal_get_data(journal, field.data(),
                              reinterpret_cast<const void**>(&data), &length);
    if (ret < 0)
    {
        return ret;
    }
    contents = std::string_view(data, length);
    // Only use the content after the "=" character.
    contents.remove_prefix(std::min(contents.find('=') + 1, contents.size()));
    return ret;
}

inline static int getJournalMetadata(sd_journal* journal,
                                     const std::string_view& field,
                                     const int& base, long int& contents)
{
    int ret = 0;
    std::string_view metadata;
    // Get the metadata from the requested field of the journal entry
    ret = getJournalMetadata(journal, field, metadata);
    if (ret < 0)
    {
        return ret;
    }
    contents = strtol(metadata.data(), nullptr, base);
    return ret;
}

inline static bool getEntryTimestamp(sd_journal* journal,
                                     std::string& entryTimestamp)
{
    int ret = 0;
    uint64_t timestamp = 0;
    ret = sd_journal_get_realtime_usec(journal, &timestamp);
    if (ret < 0)
    {
        BMCWEB_LOG_ERROR << "Failed to read entry timestamp: "
                         << strerror(-ret);
        return false;
    }
    entryTimestamp = crow::utility::getDateTime(
        static_cast<std::time_t>(timestamp / 1000 / 1000));
    return true;
}

static bool getSkipParam(const std::shared_ptr<bmcweb::AsyncResp>& asyncResp,
                         const crow::Request& req, uint64_t& skip)
{
    boost::urls::url_view::params_type::iterator it =
        req.urlParams.find("$skip");
    if (it != req.urlParams.end())
    {
        std::string skipParam = it->value();
        char* ptr = nullptr;
        skip = std::strtoul(skipParam.c_str(), &ptr, 10);
        if (skipParam.empty() || *ptr != '\0')
        {

            messages::queryParameterValueTypeError(
                asyncResp->res, std::string(skipParam), "$skip");
            return false;
        }
    }
    return true;
}

static constexpr const uint64_t maxEntriesPerPage = 1000;
static bool getTopParam(const std::shared_ptr<bmcweb::AsyncResp>& asyncResp,
                        const crow::Request& req, uint64_t& top)
{
    boost::urls::url_view::params_type::iterator it =
        req.urlParams.find("$top");
    if (it != req.urlParams.end())
    {
        std::string topParam = it->value();
        char* ptr = nullptr;
        top = std::strtoul(topParam.c_str(), &ptr, 10);
        if (topParam.empty() || *ptr != '\0')
        {
            messages::queryParameterValueTypeError(
                asyncResp->res, std::string(topParam), "$top");
            return false;
        }
        if (top < 1U || top > maxEntriesPerPage)
        {

            messages::queryParameterOutOfRange(
                asyncResp->res, std::to_string(top), "$top",
                "1-" + std::to_string(maxEntriesPerPage));
            return false;
        }
    }
    return true;
}

inline static bool getUniqueEntryID(sd_journal* journal, std::string& entryID,
                                    const bool firstEntry = true)
{
    int ret = 0;
    static uint64_t prevTs = 0;
    static int index = 0;
    if (firstEntry)
    {
        prevTs = 0;
    }

    // Get the entry timestamp
    uint64_t curTs = 0;
    ret = sd_journal_get_realtime_usec(journal, &curTs);
    if (ret < 0)
    {
        BMCWEB_LOG_ERROR << "Failed to read entry timestamp: "
                         << strerror(-ret);
        return false;
    }
    // If the timestamp isn't unique, increment the index
    if (curTs == prevTs)
    {
        index++;
    }
    else
    {
        // Otherwise, reset it
        index = 0;
    }
    // Save the timestamp
    prevTs = curTs;

    entryID = std::to_string(curTs);
    if (index > 0)
    {
        entryID += "_" + std::to_string(index);
    }
    return true;
}

static bool getUniqueEntryID(const std::string& logEntry, std::string& entryID,
                             const bool firstEntry = true)
{
    static time_t prevTs = 0;
    static int index = 0;
    if (firstEntry)
    {
        prevTs = 0;
    }

    // Get the entry timestamp
    std::time_t curTs = 0;
    std::tm timeStruct = {};
    std::istringstream entryStream(logEntry);
    if (entryStream >> std::get_time(&timeStruct, "%Y-%m-%dT%H:%M:%S"))
    {
        curTs = std::mktime(&timeStruct);
    }
    // If the timestamp isn't unique, increment the index
    if (curTs == prevTs)
    {
        index++;
    }
    else
    {
        // Otherwise, reset it
        index = 0;
    }
    // Save the timestamp
    prevTs = curTs;

    entryID = std::to_string(curTs);
    if (index > 0)
    {
        entryID += "_" + std::to_string(index);
    }
    return true;
}

inline static bool
    getTimestampFromID(const std::shared_ptr<bmcweb::AsyncResp>& asyncResp,
                       const std::string& entryID, uint64_t& timestamp,
                       uint64_t& index)
{
    if (entryID.empty())
    {
        return false;
    }
    // Convert the unique ID back to a timestamp to find the entry
    std::string_view tsStr(entryID);

    auto underscorePos = tsStr.find('_');
    if (underscorePos != tsStr.npos)
    {
        // Timestamp has an index
        tsStr.remove_suffix(tsStr.size() - underscorePos);
        std::string_view indexStr(entryID);
        indexStr.remove_prefix(underscorePos + 1);
        std::size_t pos;
        try
        {
            index = std::stoul(std::string(indexStr), &pos);
        }
        catch (std::invalid_argument&)
        {
            messages::resourceMissingAtURI(asyncResp->res, entryID);
            return false;
        }
        catch (std::out_of_range&)
        {
            messages::resourceMissingAtURI(asyncResp->res, entryID);
            return false;
        }
        if (pos != indexStr.size())
        {
            messages::resourceMissingAtURI(asyncResp->res, entryID);
            return false;
        }
    }
    // Timestamp has no index
    std::size_t pos;
    try
    {
        timestamp = std::stoull(std::string(tsStr), &pos);
    }
    catch (std::invalid_argument&)
    {
        messages::resourceMissingAtURI(asyncResp->res, entryID);
        return false;
    }
    catch (std::out_of_range&)
    {
        messages::resourceMissingAtURI(asyncResp->res, entryID);
        return false;
    }
    if (pos != tsStr.size())
    {
        messages::resourceMissingAtURI(asyncResp->res, entryID);
        return false;
    }
    return true;
}

static bool
    getRedfishLogFiles(std::vector<std::filesystem::path>& redfishLogFiles)
{
    static const std::filesystem::path redfishLogDir = "/var/log";
    static const std::string redfishLogFilename = "redfish";

    // Loop through the directory looking for redfish log files
    for (const std::filesystem::directory_entry& dirEnt :
         std::filesystem::directory_iterator(redfishLogDir))
    {
        // If we find a redfish log file, save the path
        std::string filename = dirEnt.path().filename();
        if (boost::starts_with(filename, redfishLogFilename))
        {
            redfishLogFiles.emplace_back(redfishLogDir / filename);
        }
    }
    // As the log files rotate, they are appended with a ".#" that is higher for
    // the older logs. Since we don't expect more than 10 log files, we
    // can just sort the list to get them in order from newest to oldest
    std::sort(redfishLogFiles.begin(), redfishLogFiles.end());

    return !redfishLogFiles.empty();
}

inline void
    getDumpEntryCollection(const std::shared_ptr<bmcweb::AsyncResp>& asyncResp,
                           const std::string& dumpType)
{
    std::string dumpPath;
    if (dumpType == "BMC")
    {
        dumpPath = "/redfish/v1/Managers/bmc/LogServices/Dump/Entries/";
    }
    else if (dumpType == "System" || dumpType == "Resource" ||
             dumpType == "Hostboot" || dumpType == "Hardware")
    {
        dumpPath = "/redfish/v1/Systems/system/LogServices/Dump/Entries/";
    }
    else
    {
        BMCWEB_LOG_ERROR << "Invalid dump type" << dumpType;
        messages::internalError(asyncResp->res);
        return;
    }

    crow::connections::systemBus->async_method_call(
        [asyncResp, dumpPath, dumpType](const boost::system::error_code ec,
                                        GetManagedObjectsType& resp) {
            if (ec)
            {
                BMCWEB_LOG_ERROR << "DumpEntry resp_handler got error " << ec;
                messages::internalError(asyncResp->res);
                return;
            }

            nlohmann::json& entriesArray = asyncResp->res.jsonValue["Members"];
            if (!entriesArray.size())
            {
                entriesArray = nlohmann::json::array();
            }
            std::string dumpEntryPath =
                "/xyz/openbmc_project/dump/" +
                std::string(boost::algorithm::to_lower_copy(dumpType)) +
                "/entry/";

            for (auto& object : resp)
            {
                if (object.first.str.find(dumpEntryPath) == std::string::npos)
                {
                    continue;
                }
                std::time_t timestamp;
                uint64_t size = 0;
                std::string dumpStatus;
                entriesArray.push_back({});
                nlohmann::json& thisEntry = entriesArray.back();

                std::string entryID = object.first.filename();
                if (entryID.empty())
                {
                    continue;
                }

                for (auto& interfaceMap : object.second)
                {
                    if (interfaceMap.first ==
                        "xyz.openbmc_project.Common.Progress")
                    {
                        for (auto& propertyMap : interfaceMap.second)
                        {
                            if (propertyMap.first == "Status")
                            {
                                auto status = std::get_if<std::string>(
                                    &propertyMap.second);
                                if (status == nullptr)
                                {
                                    messages::internalError(asyncResp->res);
                                    break;
                                }
                                dumpStatus = *status;
                            }
                        }
                    }
                    else if (interfaceMap.first ==
                             "xyz.openbmc_project.Dump.Entry")
                    {

                        for (auto& propertyMap : interfaceMap.second)
                        {
                            if (propertyMap.first == "Size")
                            {
                                auto sizePtr =
                                    std::get_if<uint64_t>(&propertyMap.second);
                                if (sizePtr == nullptr)
                                {
                                    messages::internalError(asyncResp->res);
                                    break;
                                }
                                size = *sizePtr;
                                break;
                            }
                        }
                    }
                    else if (interfaceMap.first ==
                             "xyz.openbmc_project.Time.EpochTime")
                    {

                        for (auto& propertyMap : interfaceMap.second)
                        {
                            if (propertyMap.first == "Elapsed")
                            {
                                const uint64_t* usecsTimeStamp =
                                    std::get_if<uint64_t>(&propertyMap.second);
                                if (usecsTimeStamp == nullptr)
                                {
                                    messages::internalError(asyncResp->res);
                                    break;
                                }
                                timestamp =
                                    static_cast<std::time_t>(*usecsTimeStamp);
                                break;
                            }
                        }
                    }
                }

                if (dumpStatus != "xyz.openbmc_project.Common.Progress."
                                  "OperationStatus.Completed")
                {
                    // Dump status is not Complete
                    // A new entry {} would be added to the json array
                    // with no data in it (in this case) resulting in
                    // validator failure. Hence, erasing that entry in
                    // the json array
                    entriesArray.erase(entriesArray.end());
                    continue;
                }

                thisEntry["@odata.type"] = "#LogEntry.v1_7_0.LogEntry";
                thisEntry["EntryType"] = "Event";
                thisEntry["Created"] = crow::utility::getDateTime(timestamp);

                thisEntry["AdditionalDataSizeBytes"] = size;

                if (dumpType == "BMC")
                {
                    thisEntry["@odata.id"] = dumpPath + entryID;
                    thisEntry["Id"] = entryID;
                    thisEntry["Name"] = dumpType + " Dump Entry";
                    thisEntry["DiagnosticDataType"] = "Manager";
                    thisEntry["AdditionalDataURI"] =
                        "/redfish/v1/Managers/bmc/LogServices/Dump/Entries/" +
                        entryID + "/attachment";
                }
                else if (dumpType == "System" || dumpType == "Resource" ||
                         dumpType == "Hostboot" || dumpType == "Hardware")
                {
                    std::string dumpEntryId(dumpType + "_");
                    dumpEntryId.append(entryID);
                    thisEntry["@odata.id"] = dumpPath + dumpEntryId;
                    thisEntry["Id"] = dumpEntryId;
                    thisEntry["DiagnosticDataType"] = "OEM";
                    thisEntry["AdditionalDataURI"] =
                        "/redfish/v1/Systems/system/LogServices/Dump/Entries/" +
                        dumpEntryId + "/attachment";
                    thisEntry["Name"] = "System Dump Entry";
                    thisEntry["OEMDiagnosticDataType"] = dumpType;
                }
            }
            asyncResp->res.jsonValue["Members@odata.count"] =
                entriesArray.size();
        },
        "xyz.openbmc_project.Dump.Manager", "/xyz/openbmc_project/dump",
        "org.freedesktop.DBus.ObjectManager", "GetManagedObjects");
}

inline void
    getDumpEntryById(const std::shared_ptr<bmcweb::AsyncResp>& asyncResp,
                     const std::string& entryID, const std::string& dumpType)
{
    std::string dumpPath;
    std::string dumpId;
    if (dumpType == "BMC")
    {
        dumpPath = "/redfish/v1/Managers/bmc/LogServices/Dump/Entries/";
        dumpId = entryID;
    }
    else if (dumpType == "System" || dumpType == "Resource" ||
             dumpType == "Hostboot" || dumpType == "Hardware")
    {
        dumpPath = "/redfish/v1/Systems/system/LogServices/Dump/Entries/";
        std::size_t pos = entryID.find_first_of('_');
        if (pos == std::string::npos || (pos + 1) >= entryID.length())
        {
            // Requested ID is invalid
            messages::invalidObject(asyncResp->res, "Dump Id");
            return;
        }
        dumpId = entryID.substr(pos + 1);
    }
    else
    {
        BMCWEB_LOG_ERROR << "Invalid dump type" << dumpType;
        messages::internalError(asyncResp->res);
        return;
    }

    crow::connections::systemBus->async_method_call(
        [asyncResp, entryID, dumpPath, dumpType, dumpId](
            const boost::system::error_code ec, GetManagedObjectsType& resp) {
            if (ec)
            {
                BMCWEB_LOG_ERROR << "DumpEntry resp_handler got error " << ec;
                messages::internalError(asyncResp->res);
                return;
            }

            bool foundDumpEntry = false;
            std::string dumpEntryPath =
                "/xyz/openbmc_project/dump/" +
                std::string(boost::algorithm::to_lower_copy(dumpType)) +
                "/entry/";

            for (auto& objectPath : resp)
            {
                if (objectPath.first.str != dumpEntryPath + dumpId)
                {
                    continue;
                }

                foundDumpEntry = true;
                std::time_t timestamp;
                uint64_t size = 0;
                std::string dumpStatus;

                for (auto& interfaceMap : objectPath.second)
                {
                    if (interfaceMap.first ==
                        "xyz.openbmc_project.Common.Progress")
                    {
                        for (auto& propertyMap : interfaceMap.second)
                        {
                            if (propertyMap.first == "Status")
                            {
                                auto status = std::get_if<std::string>(
                                    &propertyMap.second);
                                if (status == nullptr)
                                {
                                    messages::internalError(asyncResp->res);
                                    break;
                                }
                                dumpStatus = *status;
                            }
                        }
                    }
                    else if (interfaceMap.first ==
                             "xyz.openbmc_project.Dump.Entry")
                    {
                        for (auto& propertyMap : interfaceMap.second)
                        {
                            if (propertyMap.first == "Size")
                            {
                                auto sizePtr =
                                    std::get_if<uint64_t>(&propertyMap.second);
                                if (sizePtr == nullptr)
                                {
                                    messages::internalError(asyncResp->res);
                                    break;
                                }
                                size = *sizePtr;
                                break;
                            }
                        }
                    }
                    else if (interfaceMap.first ==
                             "xyz.openbmc_project.Time.EpochTime")
                    {
                        for (auto& propertyMap : interfaceMap.second)
                        {
                            if (propertyMap.first == "Elapsed")
                            {
                                const uint64_t* usecsTimeStamp =
                                    std::get_if<uint64_t>(&propertyMap.second);
                                if (usecsTimeStamp == nullptr)
                                {
                                    messages::internalError(asyncResp->res);
                                    break;
                                }
                                timestamp =
                                    static_cast<std::time_t>(*usecsTimeStamp);
                                break;
                            }
                        }
                    }
                }

                if (dumpStatus != "xyz.openbmc_project.Common.Progress."
                                  "OperationStatus.Completed")
                {
                    // Dump status is not Complete
                    // return not found until status is changed to Completed
                    messages::resourceNotFound(asyncResp->res,
                                               dumpType + " dump", entryID);
                    return;
                }

                asyncResp->res.jsonValue["@odata.type"] =
                    "#LogEntry.v1_7_0.LogEntry";
                asyncResp->res.jsonValue["@odata.id"] = dumpPath + entryID;
                asyncResp->res.jsonValue["Id"] = entryID;
                asyncResp->res.jsonValue["EntryType"] = "Event";
                asyncResp->res.jsonValue["Created"] =
                    crow::utility::getDateTime(timestamp);
                asyncResp->res.jsonValue["AdditionalDataSizeBytes"] = size;

                if (dumpType == "BMC")
                {
                    asyncResp->res.jsonValue["Name"] = "BMC Dump Entry";
                    asyncResp->res.jsonValue["DiagnosticDataType"] = "Manager";
                    asyncResp->res.jsonValue["AdditionalDataURI"] =
                        "/redfish/v1/Managers/bmc/LogServices/Dump/Entries/" +
                        entryID + "/attachment";
                }
                else if (dumpType == "System" || dumpType == "Resource" ||
                         dumpType == "Hostboot" || dumpType == "Hardware")
                {
                    std::string dumpAttachment(
                        "/redfish/v1/Systems/system/LogServices/Dump/Entries/");
                    dumpAttachment.append(dumpType);
                    dumpAttachment.append("_" + dumpId);
                    dumpAttachment.append("/attachment");
                    asyncResp->res.jsonValue["Name"] = dumpType + " Dump Entry";
                    asyncResp->res.jsonValue["DiagnosticDataType"] = "OEM";
                    asyncResp->res.jsonValue["OEMDiagnosticDataType"] =
                        dumpType;
                    asyncResp->res.jsonValue["AdditionalDataURI"] =
                        dumpAttachment;
                }
            }
            if (foundDumpEntry == false)
            {
                BMCWEB_LOG_ERROR << "Can't find Dump Entry";
                messages::internalError(asyncResp->res);
                return;
            }
        },
        "xyz.openbmc_project.Dump.Manager", "/xyz/openbmc_project/dump",
        "org.freedesktop.DBus.ObjectManager", "GetManagedObjects");
}

inline void deleteDumpEntry(const std::shared_ptr<bmcweb::AsyncResp>& asyncResp,
                            const std::string& entryID,
                            const std::string& dumpType)
{
    auto respHandler = [asyncResp,
                        entryID](const boost::system::error_code ec) {
        BMCWEB_LOG_DEBUG << "Dump Entry doDelete callback: Done";
        if (ec)
        {
            if (ec.value() == EBADR)
            {
                messages::resourceNotFound(asyncResp->res, "LogEntry", entryID);
                return;
            }
            BMCWEB_LOG_ERROR << "Dump (DBus) doDelete respHandler got error "
                             << ec;
            messages::internalError(asyncResp->res);
            return;
        }
    };
    crow::connections::systemBus->async_method_call(
        respHandler, "xyz.openbmc_project.Dump.Manager",
        "/xyz/openbmc_project/dump/" +
            std::string(boost::algorithm::to_lower_copy(dumpType)) + "/entry/" +
            entryID,
        "xyz.openbmc_project.Object.Delete", "Delete");
}

inline bool getDumpCompletionStatus(
    std::vector<std::pair<std::string, std::variant<std::string>>>& values)
{
    for (const std::pair<std::string, std::variant<std::string>>& statusProp :
         values)
    {
        if (statusProp.first == "Status")
        {
            const std::string& value = std::get<std::string>(statusProp.second);
            return value !=
                   "xyz.openbmc_project.Common.Progress.OperationStatus."
                   "Completed";
        }
    }
    return true;
}

inline void createDumpTaskCallback(
    const crow::Request& req,
    const std::shared_ptr<bmcweb::AsyncResp>& asyncResp,
    const sdbusplus::message::object_path& createdObjPath)
{
    const std::string& dumpPath = createdObjPath.parent_path().str;
    const std::string& dumpId = createdObjPath.filename();

    if (dumpPath.empty() || dumpId.empty())
    {
        BMCWEB_LOG_ERROR << "Invalid path/Id received";
        messages::internalError(asyncResp->res);
        return;
    }

    std::string dumpEntryPath;
    if (dumpPath == "/xyz/openbmc_project/dump/bmc/entry")
    {
        dumpEntryPath = "/redfish/v1/Managers/bmc/LogServices/Dump/Entries/";
    }
    else if (dumpPath == "/xyz/openbmc_project/dump/system/entry")
    {
        dumpEntryPath =
            "/redfish/v1/Systems/system/LogServices/Dump/Entries/System_";
    }
    else if (dumpPath == "/xyz/openbmc_project/dump/resource/entry")
    {
        dumpEntryPath =
            "/redfish/v1/Systems/system/LogServices/Dump/Entries/Resource_";
    }
    else
    {
        BMCWEB_LOG_ERROR << "Invalid dump type received";
        messages::internalError(asyncResp->res);
        return;
    }

    std::shared_ptr<task::TaskData> task = task::TaskData::createTask(
        [createdObjPath, dumpEntryPath,
         dumpId](boost::system::error_code err, sdbusplus::message::message& m,
                 const std::shared_ptr<task::TaskData>& taskData) {
            if (err)
            {
                BMCWEB_LOG_ERROR << createdObjPath.str
                                 << ": Error in creating dump";
                taskData->messages.emplace_back(messages::internalError());
                return task::completed;
            }

            std::vector<std::pair<std::string, std::variant<std::string>>>
                values;
            std::string prop;
            m.read(prop, values);

            if (getDumpCompletionStatus(values))
            {
                BMCWEB_LOG_ERROR << createdObjPath.str
                                 << ": Dump creation task not completed";
                return !task::completed;
            }

            nlohmann::json retMessage = messages::success();
            taskData->messages.emplace_back(retMessage);

            std::string headerLoc =
                "Location: " + dumpEntryPath + http_helpers::urlEncode(dumpId);
            taskData->payload->httpHeaders.emplace_back(std::move(headerLoc));

            BMCWEB_LOG_DEBUG << createdObjPath.str
                             << ": Dump creation task completed";
            taskData->state = "Completed";
            return task::completed;
        },
        "type='signal',interface='org.freedesktop.DBus.Properties',"
        "member='PropertiesChanged',path='" +
            createdObjPath.str +
            "',arg0='xyz.openbmc_project.Common.Progress'");

    task->startTimer(std::chrono::minutes(3));
    task->populateResp(asyncResp->res);
    task->payload.emplace(req);
}

inline void createDump(const std::shared_ptr<bmcweb::AsyncResp>& asyncResp,
                       const crow::Request& req, const std::string& dumpType)
{

    std::optional<std::string> diagnosticDataType;
    std::optional<std::string> oemDiagnosticDataType;

    if (!redfish::json_util::readJson(
            req, asyncResp->res, "DiagnosticDataType", diagnosticDataType,
            "OEMDiagnosticDataType", oemDiagnosticDataType))
    {
        return;
    }

    std::string dumpPath;
    std::vector<std::pair<std::string, std::variant<std::string, uint64_t>>>
        createDumpParams;
    if (dumpType == "System")
    {
        if (!oemDiagnosticDataType || !diagnosticDataType)
        {
            BMCWEB_LOG_ERROR << "CreateDump action parameter "
                                "'DiagnosticDataType'/"
                                "'OEMDiagnosticDataType' value not found!";
            messages::actionParameterMissing(
                asyncResp->res, "CollectDiagnosticData",
                "DiagnosticDataType & OEMDiagnosticDataType");
            return;
        }
        if (*oemDiagnosticDataType == "System")
        {
            if (*diagnosticDataType != "OEM")
            {
                BMCWEB_LOG_ERROR << "Wrong parameter values passed";
                messages::invalidObject(asyncResp->res,
                                        "System Dump creation parameters");
                return;
            }
            dumpPath = "/xyz/openbmc_project/dump/system";
        }
        else if (boost::starts_with(*oemDiagnosticDataType, "Resource"))
        {
            std::string resourceDumpType = *oemDiagnosticDataType;
            std::vector<std::variant<std::string, uint64_t>> resourceDumpParams;

            size_t pos = 0;
            while ((pos = resourceDumpType.find('_')) != std::string::npos)
            {
                resourceDumpParams.emplace_back(
                    resourceDumpType.substr(0, pos));
                if (resourceDumpParams.size() > 3)
                {
                    BMCWEB_LOG_ERROR
                        << "Invalid value for OEMDiagnosticDataType";
                    messages::invalidObject(asyncResp->res,
                                            "OEMDiagnosticDataType");
                    return;
                }
                resourceDumpType.erase(0, pos + 1);
            }
            resourceDumpParams.emplace_back(resourceDumpType);

            dumpPath = "/xyz/openbmc_project/dump/resource";

            createDumpParams.emplace_back(
                std::make_pair("com.ibm.Dump.Create.CreateParameters.VSPString",
                               resourceDumpParams[1]));
            createDumpParams.emplace_back(
                std::make_pair("com.ibm.Dump.Create.CreateParameters.Password",
                               resourceDumpParams[2]));
        }
        else
        {
            BMCWEB_LOG_ERROR << "Invalid parameter values passed";
            messages::invalidObject(asyncResp->res, "Dump creation parameters");
            return;
        }
    }
    else if (dumpType == "BMC")
    {
        if (!diagnosticDataType)
        {
            BMCWEB_LOG_ERROR << "CreateDump action parameter "
                                "'DiagnosticDataType' not found!";
            messages::actionParameterMissing(
                asyncResp->res, "CollectDiagnosticData", "DiagnosticDataType");
            return;
        }
        if (*diagnosticDataType != "Manager")
        {
            BMCWEB_LOG_ERROR
                << "Wrong parameter value passed for 'DiagnosticDataType'";
            messages::invalidObject(asyncResp->res,
                                    "BMC Dump creation parameters");
            return;
        }
        dumpPath = "/xyz/openbmc_project/dump/bmc";
    }

    std::vector<std::pair<std::string, std::variant<std::string, uint64_t>>>
        createDumpParamVec(createDumpParams);

    crow::connections::systemBus->async_method_call(
        [asyncResp, req](const boost::system::error_code ec,
                         const sdbusplus::message::object_path& objPath) {
            if (ec)
            {
                BMCWEB_LOG_ERROR << "CreateDump resp_handler got error " << ec;
                messages::internalError(asyncResp->res);
                return;
            }
            BMCWEB_LOG_DEBUG << "Dump Created. Path: " << objPath.str;
            createDumpTaskCallback(req, asyncResp, objPath);
        },
        "xyz.openbmc_project.Dump.Manager", dumpPath,
        "xyz.openbmc_project.Dump.Create", "CreateDump", createDumpParamVec);
}

inline void clearDump(const std::shared_ptr<bmcweb::AsyncResp>& asyncResp,
                      const std::string& dumpType)
{
    std::string dumpInterface;
    if (dumpType == "Resource" || dumpType == "Hostboot" ||
        dumpType == "Hardware")
    {
        dumpInterface = "com.ibm.Dump.Entry." + dumpType;
    }
    else
    {
        dumpInterface = "xyz.openbmc_project.Dump.Entry." + dumpType;
    }

    std::string dumpTypeLowerCopy =
        std::string(boost::algorithm::to_lower_copy(dumpType));

    crow::connections::systemBus->async_method_call(
        [asyncResp, dumpType](const boost::system::error_code ec,
                              const std::vector<std::string>& subTreePaths) {
            if (ec)
            {
                BMCWEB_LOG_ERROR << "resp_handler got error " << ec;
                messages::internalError(asyncResp->res);
                return;
            }

            for (const std::string& path : subTreePaths)
            {
                sdbusplus::message::object_path objPath(path);
                std::string logID = objPath.filename();
                if (logID.empty())
                {
                    continue;
                }
                deleteDumpEntry(asyncResp, logID, dumpType);
            }
        },
        "xyz.openbmc_project.ObjectMapper",
        "/xyz/openbmc_project/object_mapper",
        "xyz.openbmc_project.ObjectMapper", "GetSubTreePaths",
        "/xyz/openbmc_project/dump/" + dumpTypeLowerCopy, 0,
        std::array<std::string, 1>{dumpInterface});
}

inline static void parseCrashdumpParameters(
    const std::vector<std::pair<std::string, VariantType>>& params,
    std::string& filename, std::string& timestamp, std::string& logfile)
{
    for (auto property : params)
    {
        if (property.first == "Timestamp")
        {
            const std::string* value =
                std::get_if<std::string>(&property.second);
            if (value != nullptr)
            {
                timestamp = *value;
            }
        }
        else if (property.first == "Filename")
        {
            const std::string* value =
                std::get_if<std::string>(&property.second);
            if (value != nullptr)
            {
                filename = *value;
            }
        }
        else if (property.first == "Log")
        {
            const std::string* value =
                std::get_if<std::string>(&property.second);
            if (value != nullptr)
            {
                logfile = *value;
            }
        }
    }
}

constexpr char const* postCodeIface = "xyz.openbmc_project.State.Boot.PostCode";
inline void requestRoutesSystemLogServiceCollection(App& app)
{
    /**
     * Functions triggers appropriate requests on DBus
     */
    BMCWEB_ROUTE(app, "/redfish/v1/Systems/system/LogServices/")
        .privileges(redfish::privileges::getLogServiceCollection)
        .methods(boost::beast::http::verb::get)(
            [](const crow::Request& req [[maybe_unused]],
               const std::shared_ptr<bmcweb::AsyncResp>& asyncResp) {
                // Collections don't include the static data added by SubRoute
                // because it has a duplicate entry for members
                asyncResp->res.jsonValue["@odata.type"] =
                    "#LogServiceCollection.LogServiceCollection";
                asyncResp->res.jsonValue["@odata.id"] =
                    "/redfish/v1/Systems/system/LogServices";
                asyncResp->res.jsonValue["Name"] =
                    "System Log Services Collection";
                asyncResp->res.jsonValue["Description"] =
                    "Collection of LogServices for this Computer System";
                nlohmann::json& logServiceArray =
                    asyncResp->res.jsonValue["Members"];
                logServiceArray = nlohmann::json::array();
                logServiceArray.push_back(
                    {{"@odata.id",
                      "/redfish/v1/Systems/system/LogServices/EventLog"}});
#ifdef BMCWEB_ENABLE_REDFISH_DUMP_LOG
                logServiceArray.push_back(
                    {{"@odata.id",
                      "/redfish/v1/Systems/system/LogServices/Dump"}});
#endif

#ifdef BMCWEB_ENABLE_REDFISH_CPU_LOG
                logServiceArray.push_back(
                    {{"@odata.id",
                      "/redfish/v1/Systems/system/LogServices/Crashdump"}});
#endif

#ifdef BMCWEB_ENABLE_REDFISH_DBUS_LOG_ENTRIES
                Privileges effectiveUserPrivileges =
                    redfish::getUserPrivileges(req.userRole);

                if (isOperationAllowedWithPrivileges({{"ConfigureManager"}},
                                                     effectiveUserPrivileges))
                {
                    logServiceArray.push_back(
                        {{"@odata.id", "/redfish/v1/Systems/system/LogServices/"
                                       "CELog"}});
                }
#endif

                asyncResp->res.jsonValue["Members@odata.count"] =
                    logServiceArray.size();

                crow::connections::systemBus->async_method_call(
                    [asyncResp](const boost::system::error_code ec,
                                const std::vector<std::string>& subtreePath) {
                        if (ec)
                        {
                            BMCWEB_LOG_ERROR << ec;
                            return;
                        }

                        for (auto& pathStr : subtreePath)
                        {
                            if (pathStr.find("PostCode") != std::string::npos)
                            {
                                nlohmann::json& logServiceArrayLocal =
                                    asyncResp->res.jsonValue["Members"];
                                logServiceArrayLocal.push_back(
                                    {{"@odata.id", "/redfish/v1/Systems/system/"
                                                   "LogServices/PostCodes"}});
                                asyncResp->res
                                    .jsonValue["Members@odata.count"] =
                                    logServiceArrayLocal.size();
                                return;
                            }
                        }
                    },
                    "xyz.openbmc_project.ObjectMapper",
                    "/xyz/openbmc_project/object_mapper",
                    "xyz.openbmc_project.ObjectMapper", "GetSubTreePaths", "/",
                    0, std::array<const char*, 1>{postCodeIface});

#ifdef BMCWEB_ENABLE_HW_ISOLATION
                nlohmann::json& logServiceArrayLocal =
                    asyncResp->res.jsonValue["Members"];
                logServiceArrayLocal.push_back(
                    {{"@odata.id", "/redfish/v1/Systems/system/"
                                   "LogServices/HardwareIsolation"}});
                asyncResp->res.jsonValue["Members@odata.count"] =
                    logServiceArrayLocal.size();
#endif // BMCWEB_ENABLE_HW_ISOLATION
            });
}

inline void requestRoutesEventLogService(App& app)
{
    BMCWEB_ROUTE(app, "/redfish/v1/Systems/system/LogServices/EventLog/")
        .privileges(redfish::privileges::getLogService)
        .methods(
            boost::beast::http::verb::
                get)([](const crow::Request&,
                        const std::shared_ptr<bmcweb::AsyncResp>& asyncResp) {
            asyncResp->res.jsonValue["@odata.id"] =
                "/redfish/v1/Systems/system/LogServices/EventLog";
            asyncResp->res.jsonValue["@odata.type"] =
                "#LogService.v1_1_0.LogService";
            asyncResp->res.jsonValue["Name"] = "Event Log Service";
            asyncResp->res.jsonValue["Description"] =
                "System Event Log Service";
            asyncResp->res.jsonValue["Id"] = "EventLog";
            asyncResp->res.jsonValue["OverWritePolicy"] = "WrapsWhenFull";

            std::pair<std::string, std::string> redfishDateTimeOffset =
                crow::utility::getDateTimeOffsetNow();

            asyncResp->res.jsonValue["DateTime"] = redfishDateTimeOffset.first;
            asyncResp->res.jsonValue["DateTimeLocalOffset"] =
                redfishDateTimeOffset.second;

            asyncResp->res.jsonValue["Entries"] = {
                {"@odata.id",
                 "/redfish/v1/Systems/system/LogServices/EventLog/Entries"}};
            asyncResp->res.jsonValue["Actions"]["#LogService.ClearLog"] = {

                {"target", "/redfish/v1/Systems/system/LogServices/EventLog/"
                           "Actions/LogService.ClearLog"}};
        });
}

inline void requestRoutesCELogService(App& app)
{
    BMCWEB_ROUTE(app, "/redfish/v1/Systems/system/LogServices/CELog/")
        // Overwrite normal permissions for CELog
        .privileges({{"ConfigureManager"}})
        .methods(boost::beast::http::verb::get)(
            [](const crow::Request&,
               const std::shared_ptr<bmcweb::AsyncResp>& asyncResp) {
                asyncResp->res.jsonValue["@odata.id"] =
                    "/redfish/v1/Systems/system/LogServices/CELog";
                asyncResp->res.jsonValue["@odata.type"] =
                    "#LogService.v1_1_0.LogService";
                asyncResp->res.jsonValue["Name"] = "CE Log Service";
                asyncResp->res.jsonValue["Description"] =
                    "System CE Log Service";
                asyncResp->res.jsonValue["Id"] = "CELog";
                asyncResp->res.jsonValue["OverWritePolicy"] = "WrapsWhenFull";

                std::pair<std::string, std::string> redfishDateTimeOffset =
                    crow::utility::getDateTimeOffsetNow();

                asyncResp->res.jsonValue["DateTime"] =
                    redfishDateTimeOffset.first;
                asyncResp->res.jsonValue["DateTimeLocalOffset"] =
                    redfishDateTimeOffset.second;

                asyncResp->res.jsonValue["Entries"] = {
                    {"@odata.id", "/redfish/v1/Systems/system/LogServices/"
                                  "CELog/Entries"}};
                asyncResp->res.jsonValue["Actions"]["#LogService.ClearLog"] = {

                    {"target", "/redfish/v1/Systems/system/LogServices/CELog/"
                               "Actions/LogService.ClearLog"}};
            });
}

inline void requestRoutesJournalEventLogClear(App& app)
{
    BMCWEB_ROUTE(app, "/redfish/v1/Systems/system/LogServices/EventLog/Actions/"
                      "LogService.ClearLog/")
        .privileges(redfish::privileges::
                        postLogServiceSubOverComputerSystemLogServiceCollection)
        .methods(boost::beast::http::verb::post)(
            [](const crow::Request&,
               const std::shared_ptr<bmcweb::AsyncResp>& asyncResp) {
                // Clear the EventLog by deleting the log files
                std::vector<std::filesystem::path> redfishLogFiles;
                if (getRedfishLogFiles(redfishLogFiles))
                {
                    for (const std::filesystem::path& file : redfishLogFiles)
                    {
                        std::error_code ec;
                        std::filesystem::remove(file, ec);
                    }
                }

                // Reload rsyslog so it knows to start new log files
                crow::connections::systemBus->async_method_call(
                    [asyncResp](const boost::system::error_code ec) {
                        if (ec)
                        {
                            BMCWEB_LOG_ERROR << "Failed to reload rsyslog: "
                                             << ec;
                            messages::internalError(asyncResp->res);
                            return;
                        }

                        messages::success(asyncResp->res);
                    },
                    "org.freedesktop.systemd1", "/org/freedesktop/systemd1",
                    "org.freedesktop.systemd1.Manager", "ReloadUnit",
                    "rsyslog.service", "replace");
            });
}

static int fillEventLogEntryJson(const std::string& logEntryID,
                                 const std::string& logEntry,
                                 nlohmann::json& logEntryJson)
{
    // The redfish log format is "<Timestamp> <MessageId>,<MessageArgs>"
    // First get the Timestamp
    size_t space = logEntry.find_first_of(' ');
    if (space == std::string::npos)
    {
        return 1;
    }
    std::string timestamp = logEntry.substr(0, space);
    // Then get the log contents
    size_t entryStart = logEntry.find_first_not_of(' ', space);
    if (entryStart == std::string::npos)
    {
        return 1;
    }
    std::string_view entry(logEntry);
    entry.remove_prefix(entryStart);
    // Use split to separate the entry into its fields
    std::vector<std::string> logEntryFields;
    boost::split(logEntryFields, entry, boost::is_any_of(","),
                 boost::token_compress_on);
    // We need at least a MessageId to be valid
    if (logEntryFields.size() < 1)
    {
        return 1;
    }
    std::string& messageID = logEntryFields[0];

    // Get the Message from the MessageRegistry
    const message_registries::Message* message =
        message_registries::getMessage(messageID);

    std::string msg;
    std::string severity;
    if (message != nullptr)
    {
        msg = message->message;
        severity = message->severity;
    }

    // Get the MessageArgs from the log if there are any
    boost::beast::span<std::string> messageArgs;
    if (logEntryFields.size() > 1)
    {
        std::string& messageArgsStart = logEntryFields[1];
        // If the first string is empty, assume there are no MessageArgs
        std::size_t messageArgsSize = 0;
        if (!messageArgsStart.empty())
        {
            messageArgsSize = logEntryFields.size() - 1;
        }

        messageArgs = {&messageArgsStart, messageArgsSize};

        // Fill the MessageArgs into the Message
        int i = 0;
        for (const std::string& messageArg : messageArgs)
        {
            std::string argStr = "%" + std::to_string(++i);
            size_t argPos = msg.find(argStr);
            if (argPos != std::string::npos)
            {
                msg.replace(argPos, argStr.length(), messageArg);
            }
        }
    }

    // Get the Created time from the timestamp. The log timestamp is in RFC3339
    // format which matches the Redfish format except for the fractional seconds
    // between the '.' and the '+', so just remove them.
    std::size_t dot = timestamp.find_first_of('.');
    std::size_t plus = timestamp.find_first_of('+');
    if (dot != std::string::npos && plus != std::string::npos)
    {
        timestamp.erase(dot, plus - dot);
    }

    // Fill in the log entry with the gathered data
    logEntryJson = {
        {"@odata.type", "#LogEntry.v1_4_0.LogEntry"},
        {"@odata.id",
         "/redfish/v1/Systems/system/LogServices/EventLog/Entries/" +
             logEntryID},
        {"Name", "System Event Log Entry"},
        {"Id", logEntryID},
        {"Message", std::move(msg)},
        {"MessageId", std::move(messageID)},
        {"MessageArgs", messageArgs},
        {"EntryType", "Event"},
        {"Severity", std::move(severity)},
        {"Created", std::move(timestamp)}};
    return 0;
}

inline void requestRoutesJournalEventLogEntryCollection(App& app)
{
    BMCWEB_ROUTE(app,
                 "/redfish/v1/Systems/system/LogServices/EventLog/Entries/")
        .privileges(redfish::privileges::getLogEntryCollection)
        .methods(boost::beast::http::verb::get)(
            [](const crow::Request& req,
               const std::shared_ptr<bmcweb::AsyncResp>& asyncResp) {
                uint64_t skip = 0;
                uint64_t top = maxEntriesPerPage; // Show max entries by default
                if (!getSkipParam(asyncResp, req, skip))
                {
                    return;
                }
                if (!getTopParam(asyncResp, req, top))
                {
                    return;
                }
                // Collections don't include the static data added by SubRoute
                // because it has a duplicate entry for members
                asyncResp->res.jsonValue["@odata.type"] =
                    "#LogEntryCollection.LogEntryCollection";
                asyncResp->res.jsonValue["@odata.id"] =
                    "/redfish/v1/Systems/system/LogServices/EventLog/Entries";
                asyncResp->res.jsonValue["Name"] = "System Event Log Entries";
                asyncResp->res.jsonValue["Description"] =
                    "Collection of System Event Log Entries";

                nlohmann::json& logEntryArray =
                    asyncResp->res.jsonValue["Members"];
                logEntryArray = nlohmann::json::array();
                // Go through the log files and create a unique ID for each
                // entry
                std::vector<std::filesystem::path> redfishLogFiles;
                getRedfishLogFiles(redfishLogFiles);
                uint64_t entryCount = 0;
                std::string logEntry;

                // Oldest logs are in the last file, so start there and loop
                // backwards
                for (auto it = redfishLogFiles.rbegin();
                     it < redfishLogFiles.rend(); it++)
                {
                    std::ifstream logStream(*it);
                    if (!logStream.is_open())
                    {
                        continue;
                    }

                    // Reset the unique ID on the first entry
                    bool firstEntry = true;
                    while (std::getline(logStream, logEntry))
                    {
                        entryCount++;
                        // Handle paging using skip (number of entries to skip
                        // from the start) and top (number of entries to
                        // display)
                        if (entryCount <= skip || entryCount > skip + top)
                        {
                            continue;
                        }

                        std::string idStr;
                        if (!getUniqueEntryID(logEntry, idStr, firstEntry))
                        {
                            continue;
                        }

                        if (firstEntry)
                        {
                            firstEntry = false;
                        }

                        logEntryArray.push_back({});
                        nlohmann::json& bmcLogEntry = logEntryArray.back();
                        if (fillEventLogEntryJson(idStr, logEntry,
                                                  bmcLogEntry) != 0)
                        {
                            messages::internalError(asyncResp->res);
                            return;
                        }
                    }
                }
                asyncResp->res.jsonValue["Members@odata.count"] = entryCount;
                if (skip + top < entryCount)
                {
                    asyncResp->res.jsonValue["Members@odata.nextLink"] =
                        "/redfish/v1/Systems/system/LogServices/EventLog/"
                        "Entries?$skip=" +
                        std::to_string(skip + top);
                }
            });
}

inline void requestRoutesJournalEventLogEntry(App& app)
{
    BMCWEB_ROUTE(
        app, "/redfish/v1/Systems/system/LogServices/EventLog/Entries/<str>/")
        .privileges(redfish::privileges::getLogEntry)
        .methods(boost::beast::http::verb::get)(
            [](const crow::Request&,
               const std::shared_ptr<bmcweb::AsyncResp>& asyncResp,
               const std::string& param) {
                const std::string& targetID = param;

                // Go through the log files and check the unique ID for each
                // entry to find the target entry
                std::vector<std::filesystem::path> redfishLogFiles;
                getRedfishLogFiles(redfishLogFiles);
                std::string logEntry;

                // Oldest logs are in the last file, so start there and loop
                // backwards
                for (auto it = redfishLogFiles.rbegin();
                     it < redfishLogFiles.rend(); it++)
                {
                    std::ifstream logStream(*it);
                    if (!logStream.is_open())
                    {
                        continue;
                    }

                    // Reset the unique ID on the first entry
                    bool firstEntry = true;
                    while (std::getline(logStream, logEntry))
                    {
                        std::string idStr;
                        if (!getUniqueEntryID(logEntry, idStr, firstEntry))
                        {
                            continue;
                        }

                        if (firstEntry)
                        {
                            firstEntry = false;
                        }

                        if (idStr == targetID)
                        {
                            if (fillEventLogEntryJson(
                                    idStr, logEntry,
                                    asyncResp->res.jsonValue) != 0)
                            {
                                messages::internalError(asyncResp->res);
                                return;
                            }
                            return;
                        }
                    }
                }
                // Requested ID was not found
                messages::resourceMissingAtURI(asyncResp->res, targetID);
            });
}

template <typename Callback>
void getHiddenPropertyValue(const std::shared_ptr<bmcweb::AsyncResp>& asyncResp,
                            const std::string& entryId, Callback&& callback)
{
    auto respHandler = [callback{std::move(callback)},
                        asyncResp](const boost::system::error_code ec,
                                   std::variant<bool>& hiddenProperty) {
        if (ec)
        {
            BMCWEB_LOG_ERROR << "DBUS response error: " << ec;
            messages::internalError(asyncResp->res);
            return;
        }
        bool* hiddenPropValPtr = std::get_if<bool>(&hiddenProperty);
        if (hiddenPropValPtr == nullptr)
        {
            messages::internalError(asyncResp->res);
            return;
        }
        bool hiddenPropVal = *hiddenPropValPtr;
        callback(hiddenPropVal);
    };

    // Get the Hidden Property
    crow::connections::systemBus->async_method_call(
        respHandler, "xyz.openbmc_project.Logging",
        "/xyz/openbmc_project/logging/entry/" + entryId,
        "org.freedesktop.DBus.Properties", "Get",
        "org.open_power.Logging.PEL.Entry", "Hidden");
}

inline void getDBusLogEntryCollection(
    const std::shared_ptr<bmcweb::AsyncResp>& asyncResp,
    GetManagedObjectsType& resp, eventLogTypes type)
{
    nlohmann::json& entriesArray = asyncResp->res.jsonValue["Members"];
    entriesArray = nlohmann::json::array();
    for (auto& objectPath : resp)
    {
        uint32_t* id = nullptr;
        std::time_t timestamp{};
        std::time_t updateTimestamp{};
        std::string* severity = nullptr;
        std::string* subsystem = nullptr;
        std::string* filePath = nullptr;
        std::string* eventId = nullptr;
        bool resolved = false;
        bool* hiddenProp = nullptr;
        bool serviceProviderNotified = false;
#ifdef BMCWEB_ENABLE_IBM_MANAGEMENT_CONSOLE
        bool managementSystemAck = false;
#endif

        for (auto& interfaceMap : objectPath.second)
        {
            if (interfaceMap.first == "xyz.openbmc_project.Logging.Entry")
            {
                for (auto& propertyMap : interfaceMap.second)
                {
                    if (propertyMap.first == "Id")
                    {
                        id = std::get_if<uint32_t>(&propertyMap.second);
                        if (id == nullptr)
                        {
                            messages::internalError(asyncResp->res);
                            return;
                        }
                    }
                    else if (propertyMap.first == "Timestamp")
                    {
                        const uint64_t* millisTimeStamp =
                            std::get_if<uint64_t>(&propertyMap.second);
                        if (millisTimeStamp == nullptr)
                        {
                            messages::internalError(asyncResp->res);
                            return;
                        }
                        timestamp =
                            crow::utility::getTimestamp(*millisTimeStamp);
                    }
                    else if (propertyMap.first == "UpdateTimestamp")
                    {
                        const uint64_t* millisTimeStamp =
                            std::get_if<uint64_t>(&propertyMap.second);
                        if (millisTimeStamp == nullptr)
                        {
                            messages::internalError(asyncResp->res);
                            return;
                        }
                        updateTimestamp =
                            crow::utility::getTimestamp(*millisTimeStamp);
                    }
                    else if (propertyMap.first == "Severity")
                    {
                        severity =
                            std::get_if<std::string>(&propertyMap.second);
                        if (severity == nullptr)
                        {
                            messages::internalError(asyncResp->res);
                            return;
                        }
                    }
                    else if (propertyMap.first == "EventId")
                    {
                        eventId = std::get_if<std::string>(&propertyMap.second);
                        if (eventId == nullptr)
                        {
                            messages::internalError(asyncResp->res);
                            return;
                        }
                    }
                    else if (propertyMap.first == "Resolved")
                    {
                        bool* resolveptr =
                            std::get_if<bool>(&propertyMap.second);
                        if (resolveptr == nullptr)
                        {
                            messages::internalError(asyncResp->res);
                            return;
                        }
                        resolved = *resolveptr;
                    }
                    else if (propertyMap.first == "ServiceProviderNotify")
                    {
                        bool* serviceProviderNotifiedptr =
                            std::get_if<bool>(&propertyMap.second);
                        if (serviceProviderNotifiedptr == nullptr)
                        {
                            messages::internalError(asyncResp->res);
                            return;
                        }
                        serviceProviderNotified = *serviceProviderNotifiedptr;
                    }
                }
                if ((id == nullptr) || (severity == nullptr))
                {
                    messages::internalError(asyncResp->res);
                    return;
                }
            }
            else if (interfaceMap.first ==
                     "xyz.openbmc_project.Common.FilePath")
            {
                for (auto& propertyMap : interfaceMap.second)
                {
                    if (propertyMap.first == "Path")
                    {
                        filePath =
                            std::get_if<std::string>(&propertyMap.second);
                    }
                }
            }
            else if (interfaceMap.first == "org.open_power.Logging.PEL.Entry")
            {
                for (auto& propertyMap : interfaceMap.second)
                {
                    if (propertyMap.first == "Hidden")
                    {
                        hiddenProp = std::get_if<bool>(&propertyMap.second);
                        if (hiddenProp == nullptr)
                        {
                            messages::internalError(asyncResp->res);
                            return;
                        }
<<<<<<< HEAD
                    }
                    else if (propertyMap.first == "Subsystem")
                    {
                        subsystem =
                            std::get_if<std::string>(&propertyMap.second);
                        if (subsystem == nullptr)
                        {
                            messages::internalError(asyncResp->res);
                            return;
                        }
=======
>>>>>>> c5ee57d3
                    }
#ifdef BMCWEB_ENABLE_IBM_MANAGEMENT_CONSOLE
                    else if (propertyMap.first == "ManagementSystemAck")
                    {
                        bool* managementSystemAckptr =
                            std::get_if<bool>(&propertyMap.second);
                        if (managementSystemAckptr == nullptr)
                        {
                            messages::internalError(asyncResp->res);
                            return;
                        }
                        managementSystemAck = *managementSystemAckptr;
                    }
#endif
                }
            }
        }
        // Object path without the
        // xyz.openbmc_project.Logging.Entry interface and/or
        // org.open_power.Logging.PEL.Entry ignore and continue.
        if ((id == nullptr) || (severity == nullptr) ||
            (hiddenProp == nullptr) || (eventId == nullptr) ||
            (subsystem == nullptr))
        {
            continue;
        }

        std::string entryID = std::to_string(*id);
        // Ignore and continue if the event log entry is 'hidden
        // and EventLog collection' OR 'not hidden and CELog
        // collection'
        if (((type == eventLogTypes::eventLog) && (*hiddenProp)) ||
            ((type == eventLogTypes::ceLog) && !(*hiddenProp)))
        {
            continue;
        }

        entriesArray.push_back({});
        nlohmann::json& thisEntry = entriesArray.back();
        thisEntry["@odata.type"] = "#LogEntry.v1_9_0.LogEntry";
        thisEntry["EntryType"] = "Event";
        thisEntry["Id"] = entryID;
        thisEntry["EventId"] = *eventId;
        thisEntry["Message"] =
            (*eventId).substr(0, 8) + " event in subsystem: " + *subsystem;
        thisEntry["Resolved"] = resolved;
        thisEntry["ServiceProviderNotified"] = serviceProviderNotified;
        thisEntry["Severity"] = translateSeverityDbusToRedfish(*severity);
        thisEntry["Created"] = crow::utility::getDateTime(timestamp);
        thisEntry["Modified"] = crow::utility::getDateTime(updateTimestamp);
#ifdef BMCWEB_ENABLE_IBM_MANAGEMENT_CONSOLE
        thisEntry["Oem"]["OpenBMC"]["@odata.type"] =
            "#OemLogEntry.v1_0_0.LogEntry";
        thisEntry["Oem"]["OpenBMC"]["ManagementSystemAck"] =
            managementSystemAck;
#endif
        if (type == eventLogTypes::eventLog)
        {
            thisEntry["@odata.id"] = "/redfish/v1/Systems/system/"
                                     "LogServices/EventLog/Entries/" +
                                     entryID;
            thisEntry["Name"] = "System Event Log Entry";

            if (filePath != nullptr)
            {
                thisEntry["AdditionalDataURI"] =
                    "/redfish/v1/Systems/system/LogServices/"
                    "EventLog/Entries/" +
                    entryID + "/attachment";
            }
        }
        else
        {
            thisEntry["@odata.id"] = "/redfish/v1/Systems/system/"
                                     "LogServices/CELog/Entries/" +
                                     entryID;
            thisEntry["Name"] = "System CE Log Entry";

            if (filePath != nullptr)
            {
                thisEntry["AdditionalDataURI"] =
                    "/redfish/v1/Systems/system/LogServices/"
                    "CELog/Entries/" +
                    entryID + "/attachment";
            }
        }
    }
    std::sort(entriesArray.begin(), entriesArray.end(),
              [](const nlohmann::json& left, const nlohmann::json& right) {
                  return (left["Id"] <= right["Id"]);
              });
    asyncResp->res.jsonValue["Members@odata.count"] = entriesArray.size();
}

inline void requestRoutesDBusEventLogEntryCollection(App& app)
{
    BMCWEB_ROUTE(app,
                 "/redfish/v1/Systems/system/LogServices/EventLog/Entries/")
        .privileges(redfish::privileges::getLogEntryCollection)
        .methods(
            boost::beast::http::verb::
                get)([](const crow::Request&,
                        const std::shared_ptr<bmcweb::AsyncResp>& asyncResp) {
            // Collections don't include the static data added by SubRoute
            // because it has a duplicate entry for members
            asyncResp->res.jsonValue["@odata.type"] =
                "#LogEntryCollection.LogEntryCollection";
            asyncResp->res.jsonValue["@odata.id"] =
                "/redfish/v1/Systems/system/LogServices/EventLog/Entries";
            asyncResp->res.jsonValue["Name"] = "System Event Log Entries";
            asyncResp->res.jsonValue["Description"] =
                "Collection of System Event Log Entries";

            // DBus implementation of EventLog/Entries
            // Make call to Logging Service to find all log entry objects
            crow::connections::systemBus->async_method_call(
                [asyncResp](const boost::system::error_code ec,
                            GetManagedObjectsType& resp) {
                    if (ec)
                    {
                        // TODO Handle for specific error code
                        BMCWEB_LOG_ERROR
                            << "getLogEntriesIfaceData resp_handler got error "
                            << ec;
                        messages::internalError(asyncResp->res);
                        return;
                    }
                    getDBusLogEntryCollection(asyncResp, resp,
                                              eventLogTypes::eventLog);
                },
                "xyz.openbmc_project.Logging", "/xyz/openbmc_project/logging",
                "org.freedesktop.DBus.ObjectManager", "GetManagedObjects");
        });
}

inline void requestRoutesDBusCELogEntryCollection(App& app)
{
    BMCWEB_ROUTE(app, "/redfish/v1/Systems/system/LogServices/CELog/Entries/")
        // Overwrite normal permissions for CELog Entries
        .privileges({{"ConfigureManager"}})
        .methods(
            boost::beast::http::verb::
                get)([](const crow::Request&,
                        const std::shared_ptr<bmcweb::AsyncResp>& asyncResp) {
            // Collections don't include the static data added by SubRoute
            // because it has a duplicate entry for members
            asyncResp->res.jsonValue["@odata.type"] =
                "#LogEntryCollection.LogEntryCollection";
            asyncResp->res.jsonValue["@odata.id"] =
                "/redfish/v1/Systems/system/LogServices/CELog/"
                "Entries";
            asyncResp->res.jsonValue["Name"] = "System CE Log Entries";
            asyncResp->res.jsonValue["Description"] =
                "Collection of System CE Log Entries";

            // DBus implementation of EventLog/Entries
            // Make call to Logging Service to find all log entry objects
            crow::connections::systemBus->async_method_call(
                [asyncResp](const boost::system::error_code ec,
                            GetManagedObjectsType& resp) {
                    if (ec)
                    {
                        // TODO Handle for specific error code
                        BMCWEB_LOG_ERROR
                            << "getLogEntriesIfaceData resp_handler got error "
                            << ec;
                        messages::internalError(asyncResp->res);
                        return;
                    }
                    getDBusLogEntryCollection(asyncResp, resp,
                                              eventLogTypes::ceLog);
                },
                "xyz.openbmc_project.Logging", "/xyz/openbmc_project/logging",
                "org.freedesktop.DBus.ObjectManager", "GetManagedObjects");
        });
}

inline void updateProperty(const crow::Request& req,
                           const std::shared_ptr<bmcweb::AsyncResp>& asyncResp,
                           const std::string& entryId)
{
    std::optional<bool> resolved;
    std::optional<nlohmann::json> oemObject;
#ifdef BMCWEB_ENABLE_IBM_MANAGEMENT_CONSOLE
    std::optional<bool> managementSystemAck;
#endif
    if (!json_util::readJson(req, asyncResp->res, "Resolved", resolved, "Oem",
                             oemObject))
    {
        return;
    }
    if (resolved.has_value())
    {
        crow::connections::systemBus->async_method_call(
            [asyncResp](const boost::system::error_code ec) {
                if (ec)
                {
                    BMCWEB_LOG_DEBUG << "DBUS response error " << ec;
                    messages::internalError(asyncResp->res);
                    return;
                }
            },
            "xyz.openbmc_project.Logging",
            "/xyz/openbmc_project/logging/entry/" + entryId,
            "org.freedesktop.DBus.Properties", "Set",
            "xyz.openbmc_project.Logging.Entry", "Resolved",
            std::variant<bool>(*resolved));
        BMCWEB_LOG_DEBUG << "Updated Resolved Property";
    }
#ifdef BMCWEB_ENABLE_IBM_MANAGEMENT_CONSOLE
    if (oemObject)
    {
        std::optional<nlohmann::json> bmcOem;
        if (!json_util::readJson(*oemObject, asyncResp->res, "OpenBMC", bmcOem))
        {
            return;
        }
        if (!json_util::readJson(*bmcOem, asyncResp->res, "ManagementSystemAck",
                                 managementSystemAck))
        {
            BMCWEB_LOG_ERROR << "Could not read managementSystemAck";
            return;
        }
    }
    if (managementSystemAck.has_value())
    {
        crow::connections::systemBus->async_method_call(
            [asyncResp](const boost::system::error_code ec) {
                if (ec)
                {
                    BMCWEB_LOG_DEBUG << "DBUS response error " << ec;
                    messages::internalError(asyncResp->res);
                    return;
                }
            },
            "xyz.openbmc_project.Logging",
            "/xyz/openbmc_project/logging/entry/" + entryId,
            "org.freedesktop.DBus.Properties", "Set",
            "org.open_power.Logging.PEL.Entry", "ManagementSystemAck",
            std::variant<bool>(*managementSystemAck));
        BMCWEB_LOG_DEBUG << "Updated ManagementSystemAck Property";
    }
#endif
}

inline void
    deleteEventLogEntry(const std::shared_ptr<bmcweb::AsyncResp>& asyncResp,
                        const std::string& entryId)
{
    // Process response from Logging service.
    auto respHandler = [asyncResp,
                        entryId](const boost::system::error_code ec) {
        BMCWEB_LOG_DEBUG << "EventLogEntry (DBus) doDelete callback: Done";
        if (ec)
        {
            if (ec.value() == EBADR)
            {
                messages::resourceNotFound(asyncResp->res, "LogEntry", entryId);
                return;
            }
            // TODO Handle for specific error code
            BMCWEB_LOG_ERROR << "EventLogEntry (DBus) doDelete "
                                "respHandler got error "
                             << ec;
            asyncResp->res.result(
                boost::beast::http::status::internal_server_error);
            return;
        }

        asyncResp->res.result(boost::beast::http::status::ok);
    };

    // Make call to Logging service to request Delete Log
    crow::connections::systemBus->async_method_call(
        respHandler, "xyz.openbmc_project.Logging",
        "/xyz/openbmc_project/logging/entry/" + entryId,
        "xyz.openbmc_project.Object.Delete", "Delete");
}

inline void getDBusLogEntry(const std::shared_ptr<bmcweb::AsyncResp>& asyncResp,
                            GetManagedPropertyType& resp, eventLogTypes type)
{
    uint32_t* id = nullptr;
    std::time_t timestamp{};
    std::time_t updateTimestamp{};
    std::string* severity = nullptr;
    std::string* filePath = nullptr;
    std::string* eventId = nullptr;
    std::string* subsystem = nullptr;
    bool resolved = false;
    bool* hiddenProp = nullptr;
    bool serviceProviderNotified = false;
#ifdef BMCWEB_ENABLE_IBM_MANAGEMENT_CONSOLE
    bool managementSystemAck = false;
#endif

    for (auto& propertyMap : resp)
    {
        if (propertyMap.first == "Id")
        {
            id = std::get_if<uint32_t>(&propertyMap.second);
            if (id == nullptr)
            {
                messages::internalError(asyncResp->res);
                return;
            }
        }
        else if (propertyMap.first == "Timestamp")
        {
            const uint64_t* millisTimeStamp =
                std::get_if<uint64_t>(&propertyMap.second);
            if (millisTimeStamp == nullptr)
            {
                messages::internalError(asyncResp->res);
                return;
            }
            timestamp = crow::utility::getTimestamp(*millisTimeStamp);
        }
        else if (propertyMap.first == "UpdateTimestamp")
        {
            const uint64_t* millisTimeStamp =
                std::get_if<uint64_t>(&propertyMap.second);
            if (millisTimeStamp == nullptr)
            {
                messages::internalError(asyncResp->res);
                return;
            }
            updateTimestamp = crow::utility::getTimestamp(*millisTimeStamp);
        }
        else if (propertyMap.first == "Severity")
        {
            severity = std::get_if<std::string>(&propertyMap.second);
            if (severity == nullptr)
            {
                messages::internalError(asyncResp->res);
                return;
            }
        }
        else if (propertyMap.first == "EventId")
        {
            eventId = std::get_if<std::string>(&propertyMap.second);
            if (eventId == nullptr)
            {
                messages::internalError(asyncResp->res);
                return;
            }
        }
        else if (propertyMap.first == "Subsystem")
        {
            subsystem = std::get_if<std::string>(&propertyMap.second);
            if (subsystem == nullptr)
            {
                messages::internalError(asyncResp->res);
                return;
            }
        }
        else if (propertyMap.first == "Resolved")
        {
            bool* resolveptr = std::get_if<bool>(&propertyMap.second);
            if (resolveptr == nullptr)
            {
                messages::internalError(asyncResp->res);
                return;
            }
            resolved = *resolveptr;
        }
        else if (propertyMap.first == "Path")
        {
            filePath = std::get_if<std::string>(&propertyMap.second);
        }
        else if (propertyMap.first == "Hidden")
        {
            hiddenProp = std::get_if<bool>(&propertyMap.second);
            if (hiddenProp == nullptr)
            {
                messages::internalError(asyncResp->res);
                return;
            }
        }
        else if (propertyMap.first == "ServiceProviderNotify")
        {
            bool* serviceProviderNotifiedptr =
                std::get_if<bool>(&propertyMap.second);
            if (serviceProviderNotifiedptr == nullptr)
            {
                messages::internalError(asyncResp->res);
                return;
            }
            serviceProviderNotified = *serviceProviderNotifiedptr;
        }
#ifdef BMCWEB_ENABLE_IBM_MANAGEMENT_CONSOLE
        else if (propertyMap.first == "ManagementSystemAck")
        {
            bool* managementSystemAckptr =
                std::get_if<bool>(&propertyMap.second);
            if (managementSystemAckptr == nullptr)
            {
                messages::internalError(asyncResp->res);
                return;
            }
            managementSystemAck = *managementSystemAckptr;
        }
#endif
    }

    if ((id == nullptr) || (severity == nullptr) || (hiddenProp == nullptr) ||
        (eventId == nullptr) || (subsystem == nullptr))
    {
        messages::internalError(asyncResp->res);
        return;
    }

    std::string entryID = std::to_string(*id);

    // Report resource not found if the event log entry is
    // 'hidden and EvenLog collection' OR 'not hidden and CELog
    // collection'
    if (((type == eventLogTypes::eventLog) && (*hiddenProp)) ||
        ((type == eventLogTypes::ceLog) && !(*hiddenProp)))
    {
        messages::resourceNotFound(asyncResp->res, "EventLogEntry", entryID);
        return;
    }

    asyncResp->res.jsonValue["@odata.type"] = "#LogEntry.v1_9_0.LogEntry";
    asyncResp->res.jsonValue["EntryType"] = "Event";
    asyncResp->res.jsonValue["Id"] = entryID;
    asyncResp->res.jsonValue["Message"] =
        (*eventId).substr(0, 8) + " event in subsystem: " + *subsystem;
    asyncResp->res.jsonValue["Resolved"] = resolved;
    asyncResp->res.jsonValue["EventId"] = *eventId;
    asyncResp->res.jsonValue["ServiceProviderNotified"] =
        serviceProviderNotified;
    asyncResp->res.jsonValue["Severity"] =
        translateSeverityDbusToRedfish(*severity);
    asyncResp->res.jsonValue["Created"] = crow::utility::getDateTime(timestamp);
    asyncResp->res.jsonValue["Modified"] =
        crow::utility::getDateTime(updateTimestamp);
#ifdef BMCWEB_ENABLE_IBM_MANAGEMENT_CONSOLE
    asyncResp->res.jsonValue["Oem"]["OpenBMC"]["@odata.type"] =
        "#OemLogEntry.v1_0_0.LogEntry";
    asyncResp->res.jsonValue["Oem"]["OpenBMC"]["ManagementSystemAck"] =
        managementSystemAck;
#endif

    if (type == eventLogTypes::eventLog)
    {
        asyncResp->res.jsonValue["@odata.id"] =
            "/redfish/v1/Systems/system/LogServices/EventLog/"
            "Entries/" +
            entryID;
        asyncResp->res.jsonValue["Name"] = "System Event Log Entry";
        if (filePath != nullptr)
        {
            asyncResp->res.jsonValue["AdditionalDataURI"] =
                "/redfish/v1/Systems/system/LogServices/"
                "EventLog/Entries/" +
                entryID + "/attachment";
        }
    }
    else
    {
        asyncResp->res.jsonValue["@odata.id"] =
            "/redfish/v1/Systems/system/LogServices/CELog/"
            "Entries/" +
            entryID;
        asyncResp->res.jsonValue["Name"] = "System CE Log Entry";
        if (filePath != nullptr)
        {
            asyncResp->res.jsonValue["AdditionalDataURI"] =
                "/redfish/v1/Systems/system/LogServices/"
                "CELog/Entries/" +
                entryID + "/attachment";
        }
    }
}

inline void requestRoutesDBusEventLogEntry(App& app)
{
    BMCWEB_ROUTE(
        app, "/redfish/v1/Systems/system/LogServices/EventLog/Entries/<str>/")
        .privileges(redfish::privileges::getLogEntry)
        .methods(boost::beast::http::verb::get)(
            [](const crow::Request&,
               const std::shared_ptr<bmcweb::AsyncResp>& asyncResp,
               const std::string& param)

            {
                std::string entryID = param;
                dbus::utility::escapePathForDbus(entryID);

                // DBus implementation of EventLog/Entries
                // Make call to Logging Service to find all log entry objects
                crow::connections::systemBus->async_method_call(
                    [asyncResp, entryID](const boost::system::error_code ec,
                                         GetManagedPropertyType& resp) {
                        if (ec.value() == EBADR)
                        {
                            messages::resourceNotFound(
                                asyncResp->res, "EventLogEntry", entryID);
                            return;
                        }
                        if (ec)
                        {
                            BMCWEB_LOG_ERROR << "EventLogEntry (DBus) "
                                                "resp_handler got error "
                                             << ec;
                            messages::internalError(asyncResp->res);
                            return;
                        }
                        getDBusLogEntry(asyncResp, resp,
                                        eventLogTypes::eventLog);
                    },
                    "xyz.openbmc_project.Logging",
                    "/xyz/openbmc_project/logging/entry/" + entryID,
                    "org.freedesktop.DBus.Properties", "GetAll", "");
            });

    BMCWEB_ROUTE(
        app, "/redfish/v1/Systems/system/LogServices/EventLog/Entries/<str>/")
        .privileges(redfish::privileges::patchLogEntry)
        .methods(boost::beast::http::verb::patch)(
            [](const crow::Request& req,
               const std::shared_ptr<bmcweb::AsyncResp>& asyncResp,
               const std::string& entryId) {
                auto updatePropertyCallback = [req, asyncResp,
                                               entryId](bool hiddenPropVal) {
                    if (hiddenPropVal)
                    {
                        messages::resourceNotFound(asyncResp->res, "LogEntry",
                                                   entryId);
                        return;
                    }
                    updateProperty(req, asyncResp, entryId);
                };
                getHiddenPropertyValue(asyncResp, entryId,
                                       std::move(updatePropertyCallback));
            });

    BMCWEB_ROUTE(
        app, "/redfish/v1/Systems/system/LogServices/EventLog/Entries/<str>/")
        .privileges(redfish::privileges::deleteLogEntry)
        .methods(boost::beast::http::verb::delete_)(
            [](const crow::Request&,
               const std::shared_ptr<bmcweb::AsyncResp>& asyncResp,
               const std::string& param) {
                BMCWEB_LOG_DEBUG << "Do delete single event entries.";
                std::string entryID = param;
                dbus::utility::escapePathForDbus(entryID);

                auto deleteEventLogCallback = [asyncResp,
                                               entryID](bool hiddenPropVal) {
                    if (hiddenPropVal)
                    {
                        messages::resourceNotFound(asyncResp->res, "LogEntry",
                                                   entryID);
                        return;
                    }
                    deleteEventLogEntry(asyncResp, entryID);
                };
                getHiddenPropertyValue(asyncResp, entryID,
                                       std::move(deleteEventLogCallback));
            });
}

inline void requestRoutesDBusCELogEntry(App& app)
{
    BMCWEB_ROUTE(app, "/redfish/v1/Systems/system/LogServices/"
                      "CELog/Entries/<str>/")
        // Overwrite normal permissions for CELog Entry
        .privileges({{"ConfigureManager"}})
        .methods(boost::beast::http::verb::get)(
            [](const crow::Request&,
               const std::shared_ptr<bmcweb::AsyncResp>& asyncResp,
               const std::string& param)

            {
                std::string entryID = param;
                dbus::utility::escapePathForDbus(entryID);

                // DBus implementation of EventLog/Entries
                // Make call to Logging Service to find all log entry objects
                crow::connections::systemBus->async_method_call(
                    [asyncResp, entryID](const boost::system::error_code ec,
                                         GetManagedPropertyType& resp) {
                        if (ec.value() == EBADR)
                        {
                            messages::resourceNotFound(
                                asyncResp->res, "EventLogEntry", entryID);
                            return;
                        }
                        if (ec)
                        {
                            BMCWEB_LOG_ERROR << "EventLogEntry (DBus) "
                                                "resp_handler got error "
                                             << ec;
                            messages::internalError(asyncResp->res);
                            return;
                        }
                        getDBusLogEntry(asyncResp, resp, eventLogTypes::ceLog);
                    },
                    "xyz.openbmc_project.Logging",
                    "/xyz/openbmc_project/logging/entry/" + entryID,
                    "org.freedesktop.DBus.Properties", "GetAll", "");
            });

    BMCWEB_ROUTE(app, "/redfish/v1/Systems/system/LogServices/"
                      "CELog/Entries/<str>/")
        .privileges(redfish::privileges::patchLogEntry)
        .methods(boost::beast::http::verb::patch)(
            [](const crow::Request& req,
               const std::shared_ptr<bmcweb::AsyncResp>& asyncResp,
               const std::string& entryId) {
                auto updatePropertyCallback = [req, asyncResp,
                                               entryId](bool hiddenPropVal) {
                    if (!hiddenPropVal)
                    {
                        messages::resourceNotFound(asyncResp->res, "LogEntry",
                                                   entryId);
                        return;
                    }
                    updateProperty(req, asyncResp, entryId);
                };
                getHiddenPropertyValue(asyncResp, entryId,
                                       std::move(updatePropertyCallback));
            });

    BMCWEB_ROUTE(app, "/redfish/v1/Systems/system/LogServices/"
                      "CELog/Entries/<str>/")
        .privileges(redfish::privileges::deleteLogEntry)
        .methods(boost::beast::http::verb::delete_)(
            [](const crow::Request&,
               const std::shared_ptr<bmcweb::AsyncResp>& asyncResp,
               const std::string& param) {
                BMCWEB_LOG_DEBUG << "Do delete single event entries.";

                std::string entryID = param;
                dbus::utility::escapePathForDbus(entryID);

                auto deleteEventLogCallabck = [asyncResp,
                                               entryID](bool hiddenPropVal) {
                    if (!hiddenPropVal)
                    {
                        messages::resourceNotFound(asyncResp->res, "LogEntry",
                                                   entryID);
                        return;
                    }
                    deleteEventLogEntry(asyncResp, entryID);
                };

                getHiddenPropertyValue(asyncResp, entryID,
                                       std::move(deleteEventLogCallabck));
            });
}

inline void getEventLogEntryAttachment(
    const std::shared_ptr<bmcweb::AsyncResp>& asyncResp,
    const std::string& entryID)
{
    auto respHandler = [asyncResp,
                        entryID](const boost::system::error_code ec,
                                 const sdbusplus::message::unix_fd& unixfd) {
        if (ec.value() == EBADR)
        {
            messages::resourceNotFound(asyncResp->res, "CELogAttachment",
                                       entryID);
            return;
        }
        if (ec)
        {
            BMCWEB_LOG_DEBUG << "DBUS response error " << ec;
            messages::internalError(asyncResp->res);
            return;
        }

        int fd = -1;
        fd = dup(unixfd);
        if (fd == -1)
        {
            messages::internalError(asyncResp->res);
            return;
        }

        long long int size = lseek(fd, 0, SEEK_END);
        if (size == -1)
        {
            messages::internalError(asyncResp->res);
            return;
        }

        // Arbitrary max size of 64kb
        constexpr int maxFileSize = 65536;
        if (size > maxFileSize)
        {
            BMCWEB_LOG_ERROR << "File size exceeds maximum allowed size of "
                             << maxFileSize;
            messages::internalError(asyncResp->res);
            return;
        }
        std::vector<char> data(static_cast<size_t>(size));
        long long int rc = lseek(fd, 0, SEEK_SET);
        if (rc == -1)
        {
            messages::internalError(asyncResp->res);
            return;
        }
        rc = read(fd, data.data(), data.size());
        if ((rc == -1) || (rc != size))
        {
            messages::internalError(asyncResp->res);
            return;
        }
        close(fd);

        std::string_view strData(data.data(), data.size());
        std::string output = crow::utility::base64encode(strData);

        asyncResp->res.addHeader("Content-Type", "application/octet-stream");
        asyncResp->res.addHeader("Content-Transfer-Encoding", "Base64");
        asyncResp->res.body() = std::move(output);
    };

    crow::connections::systemBus->async_method_call(
        respHandler, "xyz.openbmc_project.Logging",
        "/xyz/openbmc_project/logging/entry/" + entryID,
        "xyz.openbmc_project.Logging.Entry", "GetEntry");
}

inline void requestRoutesDBusEventLogEntryDownload(App& app)
{
    BMCWEB_ROUTE(app, "/redfish/v1/Systems/system/LogServices/EventLog/Entries/"
                      "<str>/attachment")
        .privileges(redfish::privileges::getLogEntry)
        .methods(boost::beast::http::verb::get)(
            [](const crow::Request& req,
               const std::shared_ptr<bmcweb::AsyncResp>& asyncResp,
               const std::string& param)

            {
                std::string_view acceptHeader = req.getHeaderValue("Accept");
                // The iterators in boost/http/rfc7230.hpp end the string if '/'
                // is found, so replace it with arbitrary character '|' which is
                // not part of the Accept header syntax.
                std::string acceptStr = boost::replace_all_copy(
                    std::string(acceptHeader), "/", "|");
                boost::beast::http::ext_list acceptTypes{acceptStr};
                bool supported = false;
                for (const auto& type : acceptTypes)
                {
                    if ((type.first == "*|*") ||
                        (type.first == "application|octet-stream"))
                    {
                        supported = true;
                        break;
                    }
                }
                if (!supported)
                {
                    asyncResp->res.result(
                        boost::beast::http::status::bad_request);
                    return;
                }

                std::string entryID = param;
                dbus::utility::escapePathForDbus(entryID);

                auto eventLogAttachmentCallback =
                    [asyncResp, entryID](bool hiddenPropVal) {
                        if (hiddenPropVal)
                        {
                            messages::resourceNotFound(asyncResp->res,
                                                       "LogEntry", entryID);
                            return;
                        }
                        getEventLogEntryAttachment(asyncResp, entryID);
                    };
                getHiddenPropertyValue(asyncResp, entryID,
                                       std::move(eventLogAttachmentCallback));
            });
}

inline void requestRoutesDBusCELogEntryDownload(App& app)
{
    BMCWEB_ROUTE(app, "/redfish/v1/Systems/system/LogServices/CELog/Entries/"
                      "<str>/attachment")
        // Overwrite normal permissions for LogEntry attachment
        .privileges({{"ConfigureManager"}})
        .methods(boost::beast::http::verb::get)(
            [](const crow::Request& req,
               const std::shared_ptr<bmcweb::AsyncResp>& asyncResp,
               const std::string& param)

            {
                std::string_view acceptHeader = req.getHeaderValue("Accept");
                // The iterators in boost/http/rfc7230.hpp end the string if '/'
                // is found, so replace it with arbitrary character '|' which is
                // not part of the Accept header syntax.
                std::string acceptStr = boost::replace_all_copy(
                    std::string(acceptHeader), "/", "|");
                boost::beast::http::ext_list acceptTypes{acceptStr};
                bool supported = false;
                for (const auto& type : acceptTypes)
                {
                    if ((type.first == "*|*") ||
                        (type.first == "application|octet-stream"))
                    {
                        supported = true;
                        break;
                    }
                }
                if (!supported)
                {
                    asyncResp->res.result(
                        boost::beast::http::status::bad_request);
                    return;
                }

                std::string entryID = param;
                dbus::utility::escapePathForDbus(entryID);

                auto eventLogAttachmentCallback =
                    [asyncResp, entryID](bool hiddenPropVal) {
                        if (!hiddenPropVal)
                        {
                            messages::resourceNotFound(asyncResp->res,
                                                       "LogEntry", entryID);
                            return;
                        }
                        getEventLogEntryAttachment(asyncResp, entryID);
                    };

                getHiddenPropertyValue(asyncResp, entryID,
                                       std::move(eventLogAttachmentCallback));
            });
}

inline void requestRoutesBMCLogServiceCollection(App& app)
{
    BMCWEB_ROUTE(app, "/redfish/v1/Managers/bmc/LogServices/")
        .privileges(redfish::privileges::getLogServiceCollection)
        .methods(boost::beast::http::verb::get)(
            [](const crow::Request&,
               const std::shared_ptr<bmcweb::AsyncResp>& asyncResp) {
                // Collections don't include the static data added by SubRoute
                // because it has a duplicate entry for members
                asyncResp->res.jsonValue["@odata.type"] =
                    "#LogServiceCollection.LogServiceCollection";
                asyncResp->res.jsonValue["@odata.id"] =
                    "/redfish/v1/Managers/bmc/LogServices";
                asyncResp->res.jsonValue["Name"] =
                    "Open BMC Log Services Collection";
                asyncResp->res.jsonValue["Description"] =
                    "Collection of LogServices for this Manager";
                nlohmann::json& logServiceArray =
                    asyncResp->res.jsonValue["Members"];
                logServiceArray = nlohmann::json::array();
#ifdef BMCWEB_ENABLE_REDFISH_DUMP_LOG
                logServiceArray.push_back(
                    {{"@odata.id",
                      "/redfish/v1/Managers/bmc/LogServices/Dump"}});
#endif
#ifdef BMCWEB_ENABLE_REDFISH_BMC_JOURNAL
                logServiceArray.push_back(
                    {{"@odata.id",
                      "/redfish/v1/Managers/bmc/LogServices/Journal"}});
#endif
                asyncResp->res.jsonValue["Members@odata.count"] =
                    logServiceArray.size();
            });
}

inline void requestRoutesBMCJournalLogService(App& app)
{
    BMCWEB_ROUTE(app, "/redfish/v1/Managers/bmc/LogServices/Journal/")
        .privileges(redfish::privileges::getLogService)
        .methods(boost::beast::http::verb::get)(
            [](const crow::Request&,
               const std::shared_ptr<bmcweb::AsyncResp>& asyncResp)

            {
                asyncResp->res.jsonValue["@odata.type"] =
                    "#LogService.v1_1_0.LogService";
                asyncResp->res.jsonValue["@odata.id"] =
                    "/redfish/v1/Managers/bmc/LogServices/Journal";
                asyncResp->res.jsonValue["Name"] =
                    "Open BMC Journal Log Service";
                asyncResp->res.jsonValue["Description"] =
                    "BMC Journal Log Service";
                asyncResp->res.jsonValue["Id"] = "BMC Journal";
                asyncResp->res.jsonValue["OverWritePolicy"] = "WrapsWhenFull";

                std::pair<std::string, std::string> redfishDateTimeOffset =
                    crow::utility::getDateTimeOffsetNow();
                asyncResp->res.jsonValue["DateTime"] =
                    redfishDateTimeOffset.first;
                asyncResp->res.jsonValue["DateTimeLocalOffset"] =
                    redfishDateTimeOffset.second;

                asyncResp->res.jsonValue["Entries"] = {
                    {"@odata.id",
                     "/redfish/v1/Managers/bmc/LogServices/Journal/Entries"}};
            });
}

static int fillBMCJournalLogEntryJson(const std::string& bmcJournalLogEntryID,
                                      sd_journal* journal,
                                      nlohmann::json& bmcJournalLogEntryJson)
{
    // Get the Log Entry contents
    int ret = 0;

    std::string message;
    std::string_view syslogID;
    ret = getJournalMetadata(journal, "SYSLOG_IDENTIFIER", syslogID);
    if (ret < 0)
    {
        BMCWEB_LOG_ERROR << "Failed to read SYSLOG_IDENTIFIER field: "
                         << strerror(-ret);
    }
    if (!syslogID.empty())
    {
        message += std::string(syslogID) + ": ";
    }

    std::string_view msg;
    ret = getJournalMetadata(journal, "MESSAGE", msg);
    if (ret < 0)
    {
        BMCWEB_LOG_ERROR << "Failed to read MESSAGE field: " << strerror(-ret);
        return 1;
    }
    message += std::string(msg);

    // Get the severity from the PRIORITY field
    long int severity = 8; // Default to an invalid priority
    ret = getJournalMetadata(journal, "PRIORITY", 10, severity);
    if (ret < 0)
    {
        BMCWEB_LOG_ERROR << "Failed to read PRIORITY field: " << strerror(-ret);
    }

    // Get the Created time from the timestamp
    std::string entryTimeStr;
    if (!getEntryTimestamp(journal, entryTimeStr))
    {
        return 1;
    }

    // Fill in the log entry with the gathered data
    bmcJournalLogEntryJson = {
        {"@odata.type", "#LogEntry.v1_4_0.LogEntry"},
        {"@odata.id", "/redfish/v1/Managers/bmc/LogServices/Journal/Entries/" +
                          bmcJournalLogEntryID},
        {"Name", "BMC Journal Entry"},
        {"Id", bmcJournalLogEntryID},
        {"Message", std::move(message)},
        {"EntryType", "Oem"},
        {"Severity", severity <= 2   ? "Critical"
                     : severity <= 4 ? "Warning"
                                     : "OK"},
        {"OemRecordFormat", "BMC Journal Entry"},
        {"Created", std::move(entryTimeStr)}};
    return 0;
}

inline void requestRoutesBMCJournalLogEntryCollection(App& app)
{
    BMCWEB_ROUTE(app, "/redfish/v1/Managers/bmc/LogServices/Journal/Entries/")
        .privileges(redfish::privileges::getLogEntryCollection)
        .methods(boost::beast::http::verb::get)(
            [](const crow::Request& req,
               const std::shared_ptr<bmcweb::AsyncResp>& asyncResp) {
                static constexpr const long maxEntriesPerPage = 1000;
                uint64_t skip = 0;
                uint64_t top = maxEntriesPerPage; // Show max entries by default
                if (!getSkipParam(asyncResp, req, skip))
                {
                    return;
                }
                if (!getTopParam(asyncResp, req, top))
                {
                    return;
                }
                // Collections don't include the static data added by SubRoute
                // because it has a duplicate entry for members
                asyncResp->res.jsonValue["@odata.type"] =
                    "#LogEntryCollection.LogEntryCollection";
                asyncResp->res.jsonValue["@odata.id"] =
                    "/redfish/v1/Managers/bmc/LogServices/Journal/Entries";
                asyncResp->res.jsonValue["Name"] = "Open BMC Journal Entries";
                asyncResp->res.jsonValue["Description"] =
                    "Collection of BMC Journal Entries";
                nlohmann::json& logEntryArray =
                    asyncResp->res.jsonValue["Members"];
                logEntryArray = nlohmann::json::array();

                // Go through the journal and use the timestamp to create a
                // unique ID for each entry
                sd_journal* journalTmp = nullptr;
                int ret = sd_journal_open(&journalTmp, SD_JOURNAL_LOCAL_ONLY);
                if (ret < 0)
                {
                    BMCWEB_LOG_ERROR << "failed to open journal: "
                                     << strerror(-ret);
                    messages::internalError(asyncResp->res);
                    return;
                }
                std::unique_ptr<sd_journal, decltype(&sd_journal_close)>
                    journal(journalTmp, sd_journal_close);
                journalTmp = nullptr;
                uint64_t entryCount = 0;
                // Reset the unique ID on the first entry
                bool firstEntry = true;
                SD_JOURNAL_FOREACH(journal.get())
                {
                    entryCount++;
                    // Handle paging using skip (number of entries to skip from
                    // the start) and top (number of entries to display)
                    if (entryCount <= skip || entryCount > skip + top)
                    {
                        continue;
                    }

                    std::string idStr;
                    if (!getUniqueEntryID(journal.get(), idStr, firstEntry))
                    {
                        continue;
                    }

                    if (firstEntry)
                    {
                        firstEntry = false;
                    }

                    logEntryArray.push_back({});
                    nlohmann::json& bmcJournalLogEntry = logEntryArray.back();
                    if (fillBMCJournalLogEntryJson(idStr, journal.get(),
                                                   bmcJournalLogEntry) != 0)
                    {
                        messages::internalError(asyncResp->res);
                        return;
                    }
                }
                asyncResp->res.jsonValue["Members@odata.count"] = entryCount;
                if (skip + top < entryCount)
                {
                    asyncResp->res.jsonValue["Members@odata.nextLink"] =
                        "/redfish/v1/Managers/bmc/LogServices/Journal/"
                        "Entries?$skip=" +
                        std::to_string(skip + top);
                }
            });
}

inline void requestRoutesBMCJournalLogEntry(App& app)
{
    BMCWEB_ROUTE(app,
                 "/redfish/v1/Managers/bmc/LogServices/Journal/Entries/<str>/")
        .privileges(redfish::privileges::getLogEntry)
        .methods(boost::beast::http::verb::get)(
            [](const crow::Request&,
               const std::shared_ptr<bmcweb::AsyncResp>& asyncResp,
               const std::string& entryID) {
                // Convert the unique ID back to a timestamp to find the entry
                uint64_t ts = 0;
                uint64_t index = 0;
                if (!getTimestampFromID(asyncResp, entryID, ts, index))
                {
                    return;
                }

                sd_journal* journalTmp = nullptr;
                int ret = sd_journal_open(&journalTmp, SD_JOURNAL_LOCAL_ONLY);
                if (ret < 0)
                {
                    BMCWEB_LOG_ERROR << "failed to open journal: "
                                     << strerror(-ret);
                    messages::internalError(asyncResp->res);
                    return;
                }
                std::unique_ptr<sd_journal, decltype(&sd_journal_close)>
                    journal(journalTmp, sd_journal_close);
                journalTmp = nullptr;
                // Go to the timestamp in the log and move to the entry at the
                // index tracking the unique ID
                std::string idStr;
                bool firstEntry = true;
                ret = sd_journal_seek_realtime_usec(journal.get(), ts);
                if (ret < 0)
                {
                    BMCWEB_LOG_ERROR << "failed to seek to an entry in journal"
                                     << strerror(-ret);
                    messages::internalError(asyncResp->res);
                    return;
                }
                for (uint64_t i = 0; i <= index; i++)
                {
                    sd_journal_next(journal.get());
                    if (!getUniqueEntryID(journal.get(), idStr, firstEntry))
                    {
                        messages::internalError(asyncResp->res);
                        return;
                    }
                    if (firstEntry)
                    {
                        firstEntry = false;
                    }
                }
                // Confirm that the entry ID matches what was requested
                if (idStr != entryID)
                {
                    messages::resourceMissingAtURI(asyncResp->res, entryID);
                    return;
                }

                if (fillBMCJournalLogEntryJson(entryID, journal.get(),
                                               asyncResp->res.jsonValue) != 0)
                {
                    messages::internalError(asyncResp->res);
                    return;
                }
            });
}

inline void requestRoutesBMCDumpService(App& app)
{
    BMCWEB_ROUTE(app, "/redfish/v1/Managers/bmc/LogServices/Dump/")
        .privileges(redfish::privileges::getLogService)
        .methods(boost::beast::http::verb::get)(
            [](const crow::Request&,
               const std::shared_ptr<bmcweb::AsyncResp>& asyncResp) {
                asyncResp->res.jsonValue["@odata.id"] =
                    "/redfish/v1/Managers/bmc/LogServices/Dump";
                asyncResp->res.jsonValue["@odata.type"] =
                    "#LogService.v1_2_0.LogService";
                asyncResp->res.jsonValue["Name"] = "Dump LogService";
                asyncResp->res.jsonValue["Description"] = "BMC Dump LogService";
                asyncResp->res.jsonValue["Id"] = "Dump";
                asyncResp->res.jsonValue["OverWritePolicy"] = "WrapsWhenFull";

                std::pair<std::string, std::string> redfishDateTimeOffset =
                    crow::utility::getDateTimeOffsetNow();
                asyncResp->res.jsonValue["DateTime"] =
                    redfishDateTimeOffset.first;
                asyncResp->res.jsonValue["DateTimeLocalOffset"] =
                    redfishDateTimeOffset.second;

                asyncResp->res.jsonValue["Entries"] = {
                    {"@odata.id",
                     "/redfish/v1/Managers/bmc/LogServices/Dump/Entries"}};
                asyncResp->res.jsonValue["Actions"] = {
                    {"#LogService.ClearLog",
                     {{"target", "/redfish/v1/Managers/bmc/LogServices/Dump/"
                                 "Actions/LogService.ClearLog"}}},
                    {"#LogService.CollectDiagnosticData",
                     {{"target", "/redfish/v1/Managers/bmc/LogServices/Dump/"
                                 "Actions/LogService.CollectDiagnosticData"}}}};
            });
}

inline void requestRoutesBMCDumpEntryCollection(App& app)
{

    /**
     * Functions triggers appropriate requests on DBus
     */
    BMCWEB_ROUTE(app, "/redfish/v1/Managers/bmc/LogServices/Dump/Entries/")
        .privileges(redfish::privileges::getLogEntryCollection)
        .methods(boost::beast::http::verb::get)(
            [](const crow::Request&,
               const std::shared_ptr<bmcweb::AsyncResp>& asyncResp) {
                asyncResp->res.jsonValue["@odata.type"] =
                    "#LogEntryCollection.LogEntryCollection";
                asyncResp->res.jsonValue["@odata.id"] =
                    "/redfish/v1/Managers/bmc/LogServices/Dump/Entries";
                asyncResp->res.jsonValue["Name"] = "BMC Dump Entries";
                asyncResp->res.jsonValue["Description"] =
                    "Collection of BMC Dump Entries";

                getDumpEntryCollection(asyncResp, "BMC");
            });
}

inline void requestRoutesBMCDumpEntry(App& app)
{
    BMCWEB_ROUTE(app,
                 "/redfish/v1/Managers/bmc/LogServices/Dump/Entries/<str>/")
        .privileges(redfish::privileges::getLogEntry)
        .methods(boost::beast::http::verb::get)(
            [](const crow::Request&,
               const std::shared_ptr<bmcweb::AsyncResp>& asyncResp,
               const std::string& param) {
                getDumpEntryById(asyncResp, param, "BMC");
            });
    BMCWEB_ROUTE(app,
                 "/redfish/v1/Managers/bmc/LogServices/Dump/Entries/<str>/")
        .privileges(redfish::privileges::deleteLogEntry)
        .methods(boost::beast::http::verb::delete_)(
            [](const crow::Request&,
               const std::shared_ptr<bmcweb::AsyncResp>& asyncResp,
               const std::string& param) {
                deleteDumpEntry(asyncResp, param, "bmc");
            });
}

inline void requestRoutesBMCDumpCreate(App& app)
{

    BMCWEB_ROUTE(app, "/redfish/v1/Managers/bmc/LogServices/Dump/"
                      "Actions/"
                      "LogService.CollectDiagnosticData/")
        .privileges(redfish::privileges::postLogService)
        .methods(boost::beast::http::verb::post)(
            [](const crow::Request& req,
               const std::shared_ptr<bmcweb::AsyncResp>& asyncResp) {
                createDump(asyncResp, req, "BMC");
            });
}

inline void requestRoutesBMCDumpClear(App& app)
{
    BMCWEB_ROUTE(app, "/redfish/v1/Managers/bmc/LogServices/Dump/"
                      "Actions/"
                      "LogService.ClearLog/")
        .privileges(redfish::privileges::postLogService)
        .methods(boost::beast::http::verb::post)(
            [](const crow::Request&,
               const std::shared_ptr<bmcweb::AsyncResp>& asyncResp) {
                clearDump(asyncResp, "BMC");
            });
}

inline void requestRoutesSystemDumpService(App& app)
{
    BMCWEB_ROUTE(app, "/redfish/v1/Systems/system/LogServices/Dump/")
        .privileges(redfish::privileges::getLogService)
        .methods(boost::beast::http::verb::get)(
            [](const crow::Request&,
               const std::shared_ptr<bmcweb::AsyncResp>& asyncResp)

            {
                asyncResp->res.jsonValue["@odata.id"] =
                    "/redfish/v1/Systems/system/LogServices/Dump";
                asyncResp->res.jsonValue["@odata.type"] =
                    "#LogService.v1_2_0.LogService";
                asyncResp->res.jsonValue["Name"] = "Dump LogService";
                asyncResp->res.jsonValue["Description"] =
                    "System Dump LogService";
                asyncResp->res.jsonValue["Id"] = "Dump";
                asyncResp->res.jsonValue["OverWritePolicy"] = "WrapsWhenFull";

                std::pair<std::string, std::string> redfishDateTimeOffset =
                    crow::utility::getDateTimeOffsetNow();
                asyncResp->res.jsonValue["DateTime"] =
                    redfishDateTimeOffset.first;
                asyncResp->res.jsonValue["DateTimeLocalOffset"] =
                    redfishDateTimeOffset.second;

                asyncResp->res.jsonValue["Entries"] = {
                    {"@odata.id",
                     "/redfish/v1/Systems/system/LogServices/Dump/Entries"}};
                asyncResp->res.jsonValue["Actions"] = {
                    {"#LogService.ClearLog",
                     {{"target",
                       "/redfish/v1/Systems/system/LogServices/Dump/Actions/"
                       "LogService.ClearLog"}}},
                    {"#LogService.CollectDiagnosticData",
                     {{"target",
                       "/redfish/v1/Systems/system/LogServices/Dump/Actions/"
                       "LogService.CollectDiagnosticData"}}}};
            });
}

inline void requestRoutesSystemDumpEntryCollection(App& app)
{

    /**
     * Functions triggers appropriate requests on DBus
     */
    BMCWEB_ROUTE(app, "/redfish/v1/Systems/system/LogServices/Dump/Entries/")
        .privileges(redfish::privileges::getLogEntryCollection)
        .methods(boost::beast::http::verb::get)(
            [](const crow::Request&,
               const std::shared_ptr<bmcweb::AsyncResp>& asyncResp) {
                asyncResp->res.jsonValue["@odata.type"] =
                    "#LogEntryCollection.LogEntryCollection";
                asyncResp->res.jsonValue["@odata.id"] =
                    "/redfish/v1/Systems/system/LogServices/Dump/Entries";
                asyncResp->res.jsonValue["Name"] = "System Dump Entries";
                asyncResp->res.jsonValue["Description"] =
                    "Collection of System, Resource, Hostboot & Hardware Dump "
                    "Entries";

                getDumpEntryCollection(asyncResp, "System");
                getDumpEntryCollection(asyncResp, "Resource");
                getDumpEntryCollection(asyncResp, "Hostboot");
                getDumpEntryCollection(asyncResp, "Hardware");
            });
}

inline void requestRoutesSystemDumpEntry(App& app)
{
    BMCWEB_ROUTE(app,
                 "/redfish/v1/Systems/system/LogServices/Dump/Entries/<str>/")
        .privileges(redfish::privileges::getLogEntry)

        .methods(boost::beast::http::verb::get)(
            [](const crow::Request&,
               const std::shared_ptr<bmcweb::AsyncResp>& asyncResp,
               const std::string& param) {
                if (boost::starts_with(param, "System"))
                {
                    getDumpEntryById(asyncResp, param, "System");
                }
                else if (boost::starts_with(param, "Resource"))
                {
                    getDumpEntryById(asyncResp, param, "Resource");
                }
                else if (boost::starts_with(param, "Hostboot"))
                {
                    getDumpEntryById(asyncResp, param, "Hostboot");
                }
                else if (boost::starts_with(param, "Hardware"))
                {
                    getDumpEntryById(asyncResp, param, "Hardware");
                }
                else
                {
                    messages::invalidObject(asyncResp->res, "Dump Id");
                    return;
                }
            });

    BMCWEB_ROUTE(app,
                 "/redfish/v1/Systems/system/LogServices/Dump/Entries/<str>/")
        .privileges(redfish::privileges::deleteLogEntry)
        .methods(boost::beast::http::verb::delete_)(
            [](const crow::Request&,
               const std::shared_ptr<bmcweb::AsyncResp>& asyncResp,
               const std::string& param) {
                std::size_t pos = param.find_first_of('_');
                if (pos == std::string::npos || (pos + 1) >= param.length())
                {
                    // Requested ID is invalid
                    messages::invalidObject(asyncResp->res, "Dump Id");
                    return;
                }

                const std::string& dumpId = param.substr(pos + 1);
                if (boost::starts_with(param, "System"))
                {
                    deleteDumpEntry(asyncResp, dumpId, "system");
                }
                else if (boost::starts_with(param, "Resource"))
                {
                    deleteDumpEntry(asyncResp, dumpId, "resource");
                }
                else if (boost::starts_with(param, "Hostboot"))
                {
                    deleteDumpEntry(asyncResp, dumpId, "hostboot");
                }
                else if (boost::starts_with(param, "Hardware"))
                {
                    deleteDumpEntry(asyncResp, dumpId, "hardware");
                }
                else
                {
                    messages::invalidObject(asyncResp->res, "Dump Id");
                    return;
                }
            });
}

inline void requestRoutesSystemDumpCreate(App& app)
{
    BMCWEB_ROUTE(app, "/redfish/v1/Systems/system/LogServices/Dump/"
                      "Actions/"
                      "LogService.CollectDiagnosticData/")
        .privileges(redfish::privileges::postLogService)
        .methods(boost::beast::http::verb::post)(
            [](const crow::Request& req,
               const std::shared_ptr<bmcweb::AsyncResp>& asyncResp)

            { createDump(asyncResp, req, "System"); });
}

inline void requestRoutesSystemDumpClear(App& app)
{
    BMCWEB_ROUTE(app, "/redfish/v1/Systems/system/LogServices/Dump/"
                      "Actions/"
                      "LogService.ClearLog/")
        .privileges(redfish::privileges::postLogService)
        .methods(boost::beast::http::verb::post)(
            [](const crow::Request&,
               const std::shared_ptr<bmcweb::AsyncResp>& asyncResp)

            {
                clearDump(asyncResp, "System");
                clearDump(asyncResp, "Resource");
                clearDump(asyncResp, "Hostboot");
                clearDump(asyncResp, "Hardware");
            });
}

inline void requestRoutesCrashdumpService(App& app)
{
    // Note: Deviated from redfish privilege registry for GET & HEAD
    // method for security reasons.
    /**
     * Functions triggers appropriate requests on DBus
     */
    BMCWEB_ROUTE(app, "/redfish/v1/Systems/system/LogServices/Crashdump/")
        .privileges(redfish::privileges::getLogService)
        .methods(
            boost::beast::http::verb::
                get)([](const crow::Request&,
                        const std::shared_ptr<bmcweb::AsyncResp>& asyncResp) {
            // Copy over the static data to include the entries added by
            // SubRoute
            asyncResp->res.jsonValue["@odata.id"] =
                "/redfish/v1/Systems/system/LogServices/Crashdump";
            asyncResp->res.jsonValue["@odata.type"] =
                "#LogService.v1_2_0.LogService";
            asyncResp->res.jsonValue["Name"] = "Open BMC Oem Crashdump Service";
            asyncResp->res.jsonValue["Description"] = "Oem Crashdump Service";
            asyncResp->res.jsonValue["Id"] = "Oem Crashdump";
            asyncResp->res.jsonValue["OverWritePolicy"] = "WrapsWhenFull";
            asyncResp->res.jsonValue["MaxNumberOfRecords"] = 3;

            std::pair<std::string, std::string> redfishDateTimeOffset =
                crow::utility::getDateTimeOffsetNow();
            asyncResp->res.jsonValue["DateTime"] = redfishDateTimeOffset.first;
            asyncResp->res.jsonValue["DateTimeLocalOffset"] =
                redfishDateTimeOffset.second;

            asyncResp->res.jsonValue["Entries"] = {
                {"@odata.id",
                 "/redfish/v1/Systems/system/LogServices/Crashdump/Entries"}};
            asyncResp->res.jsonValue["Actions"] = {
                {"#LogService.ClearLog",
                 {{"target", "/redfish/v1/Systems/system/LogServices/Crashdump/"
                             "Actions/LogService.ClearLog"}}},
                {"#LogService.CollectDiagnosticData",
                 {{"target", "/redfish/v1/Systems/system/LogServices/Crashdump/"
                             "Actions/LogService.CollectDiagnosticData"}}}};
        });
}

void inline requestRoutesCrashdumpClear(App& app)
{
    BMCWEB_ROUTE(app,
                 "/redfish/v1/Systems/system/LogServices/Crashdump/Actions/"
                 "LogService.ClearLog/")
        .privileges(redfish::privileges::
                        postLogServiceSubOverComputerSystemLogServiceCollection)
        .methods(boost::beast::http::verb::post)(
            [](const crow::Request&,
               const std::shared_ptr<bmcweb::AsyncResp>& asyncResp) {
                crow::connections::systemBus->async_method_call(
                    [asyncResp](const boost::system::error_code ec,
                                const std::string&) {
                        if (ec)
                        {
                            messages::internalError(asyncResp->res);
                            return;
                        }
                        messages::success(asyncResp->res);
                    },
                    crashdumpObject, crashdumpPath, deleteAllInterface,
                    "DeleteAll");
            });
}

static void
    logCrashdumpEntry(const std::shared_ptr<bmcweb::AsyncResp>& asyncResp,
                      const std::string& logID, nlohmann::json& logEntryJson)
{
    auto getStoredLogCallback =
        [asyncResp, logID, &logEntryJson](
            const boost::system::error_code ec,
            const std::vector<std::pair<std::string, VariantType>>& params) {
            if (ec)
            {
                BMCWEB_LOG_DEBUG << "failed to get log ec: " << ec.message();
                if (ec.value() ==
                    boost::system::linux_error::bad_request_descriptor)
                {
                    messages::resourceNotFound(asyncResp->res, "LogEntry",
                                               logID);
                }
                else
                {
                    messages::internalError(asyncResp->res);
                }
                return;
            }

            std::string timestamp{};
            std::string filename{};
            std::string logfile{};
            parseCrashdumpParameters(params, filename, timestamp, logfile);

            if (filename.empty() || timestamp.empty())
            {
                messages::resourceMissingAtURI(asyncResp->res, logID);
                return;
            }

            std::string crashdumpURI =
                "/redfish/v1/Systems/system/LogServices/Crashdump/Entries/" +
                logID + "/" + filename;
            logEntryJson = {{"@odata.type", "#LogEntry.v1_7_0.LogEntry"},
                            {"@odata.id", "/redfish/v1/Systems/system/"
                                          "LogServices/Crashdump/Entries/" +
                                              logID},
                            {"Name", "CPU Crashdump"},
                            {"Id", logID},
                            {"EntryType", "Oem"},
                            {"AdditionalDataURI", std::move(crashdumpURI)},
                            {"DiagnosticDataType", "OEM"},
                            {"OEMDiagnosticDataType", "PECICrashdump"},
                            {"Created", std::move(timestamp)}};
        };
    crow::connections::systemBus->async_method_call(
        std::move(getStoredLogCallback), crashdumpObject,
        crashdumpPath + std::string("/") + logID,
        "org.freedesktop.DBus.Properties", "GetAll", crashdumpInterface);
}

inline void requestRoutesCrashdumpEntryCollection(App& app)
{
    // Note: Deviated from redfish privilege registry for GET & HEAD
    // method for security reasons.
    /**
     * Functions triggers appropriate requests on DBus
     */
    BMCWEB_ROUTE(app,
                 "/redfish/v1/Systems/system/LogServices/Crashdump/Entries/")
        .privileges(redfish::privileges::getLogEntryCollection)
        .methods(
            boost::beast::http::verb::
                get)([](const crow::Request&,
                        const std::shared_ptr<bmcweb::AsyncResp>& asyncResp) {
            // Collections don't include the static data added by SubRoute
            // because it has a duplicate entry for members
            auto getLogEntriesCallback = [asyncResp](
                                             const boost::system::error_code ec,
                                             const std::vector<std::string>&
                                                 resp) {
                if (ec)
                {
                    if (ec.value() !=
                        boost::system::errc::no_such_file_or_directory)
                    {
                        BMCWEB_LOG_DEBUG << "failed to get entries ec: "
                                         << ec.message();
                        messages::internalError(asyncResp->res);
                        return;
                    }
                }
                asyncResp->res.jsonValue["@odata.type"] =
                    "#LogEntryCollection.LogEntryCollection";
                asyncResp->res.jsonValue["@odata.id"] =
                    "/redfish/v1/Systems/system/LogServices/Crashdump/Entries";
                asyncResp->res.jsonValue["Name"] = "Open BMC Crashdump Entries";
                asyncResp->res.jsonValue["Description"] =
                    "Collection of Crashdump Entries";
                nlohmann::json& logEntryArray =
                    asyncResp->res.jsonValue["Members"];
                logEntryArray = nlohmann::json::array();
                std::vector<std::string> logIDs;
                // Get the list of log entries and build up an empty array big
                // enough to hold them
                for (const std::string& objpath : resp)
                {
                    // Get the log ID
                    std::size_t lastPos = objpath.rfind('/');
                    if (lastPos == std::string::npos)
                    {
                        continue;
                    }
                    logIDs.emplace_back(objpath.substr(lastPos + 1));

                    // Add a space for the log entry to the array
                    logEntryArray.push_back({});
                }
                // Now go through and set up async calls to fill in the entries
                size_t index = 0;
                for (const std::string& logID : logIDs)
                {
                    // Add the log entry to the array
                    logCrashdumpEntry(asyncResp, logID, logEntryArray[index++]);
                }
                asyncResp->res.jsonValue["Members@odata.count"] =
                    logEntryArray.size();
            };
            crow::connections::systemBus->async_method_call(
                std::move(getLogEntriesCallback),
                "xyz.openbmc_project.ObjectMapper",
                "/xyz/openbmc_project/object_mapper",
                "xyz.openbmc_project.ObjectMapper", "GetSubTreePaths", "", 0,
                std::array<const char*, 1>{crashdumpInterface});
        });
}

inline void requestRoutesCrashdumpEntry(App& app)
{
    // Note: Deviated from redfish privilege registry for GET & HEAD
    // method for security reasons.

    BMCWEB_ROUTE(
        app, "/redfish/v1/Systems/system/LogServices/Crashdump/Entries/<str>/")
        .privileges(redfish::privileges::getLogEntry)
        .methods(boost::beast::http::verb::get)(
            [](const crow::Request&,
               const std::shared_ptr<bmcweb::AsyncResp>& asyncResp,
               const std::string& param) {
                const std::string& logID = param;
                logCrashdumpEntry(asyncResp, logID, asyncResp->res.jsonValue);
            });
}

inline void requestRoutesCrashdumpFile(App& app)
{
    // Note: Deviated from redfish privilege registry for GET & HEAD
    // method for security reasons.
    BMCWEB_ROUTE(
        app,
        "/redfish/v1/Systems/system/LogServices/Crashdump/Entries/<str>/<str>/")
        .privileges(redfish::privileges::getLogEntry)
        .methods(boost::beast::http::verb::get)(
            [](const crow::Request&,
               const std::shared_ptr<bmcweb::AsyncResp>& asyncResp,
               const std::string& logID, const std::string& fileName) {
                auto getStoredLogCallback =
                    [asyncResp, logID, fileName](
                        const boost::system::error_code ec,
                        const std::vector<std::pair<std::string, VariantType>>&
                            resp) {
                        if (ec)
                        {
                            BMCWEB_LOG_DEBUG << "failed to get log ec: "
                                             << ec.message();
                            messages::internalError(asyncResp->res);
                            return;
                        }

                        std::string dbusFilename{};
                        std::string dbusTimestamp{};
                        std::string dbusFilepath{};

                        parseCrashdumpParameters(resp, dbusFilename,
                                                 dbusTimestamp, dbusFilepath);

                        if (dbusFilename.empty() || dbusTimestamp.empty() ||
                            dbusFilepath.empty())
                        {
                            messages::resourceMissingAtURI(asyncResp->res,
                                                           fileName);
                            return;
                        }

                        // Verify the file name parameter is correct
                        if (fileName != dbusFilename)
                        {
                            messages::resourceMissingAtURI(asyncResp->res,
                                                           fileName);
                            return;
                        }

                        if (!std::filesystem::exists(dbusFilepath))
                        {
                            messages::resourceMissingAtURI(asyncResp->res,
                                                           fileName);
                            return;
                        }
                        std::ifstream ifs(dbusFilepath, std::ios::in |
                                                            std::ios::binary |
                                                            std::ios::ate);
                        std::ifstream::pos_type fileSize = ifs.tellg();
                        if (fileSize < 0)
                        {
                            messages::generalError(asyncResp->res);
                            return;
                        }
                        ifs.seekg(0, std::ios::beg);

                        auto crashData = std::make_unique<char[]>(
                            static_cast<unsigned int>(fileSize));

                        ifs.read(crashData.get(), static_cast<int>(fileSize));

                        // The cast to std::string is intentional in order to
                        // use the assign() that applies move mechanics
                        asyncResp->res.body().assign(
                            static_cast<std::string>(crashData.get()));

                        // Configure this to be a file download when accessed
                        // from a browser
                        asyncResp->res.addHeader("Content-Disposition",
                                                 "attachment");
                    };
                crow::connections::systemBus->async_method_call(
                    std::move(getStoredLogCallback), crashdumpObject,
                    crashdumpPath + std::string("/") + logID,
                    "org.freedesktop.DBus.Properties", "GetAll",
                    crashdumpInterface);
            });
}

inline void requestRoutesCrashdumpCollect(App& app)
{
    // Note: Deviated from redfish privilege registry for GET & HEAD
    // method for security reasons.
    BMCWEB_ROUTE(app, "/redfish/v1/Systems/system/LogServices/Crashdump/"
                      "Actions/LogService.CollectDiagnosticData/")
        .privileges(redfish::privileges::
                        postLogServiceSubOverComputerSystemLogServiceCollection)
        .methods(
            boost::beast::http::verb::
                post)([](const crow::Request& req,
                         const std::shared_ptr<bmcweb::AsyncResp>& asyncResp) {
            std::string diagnosticDataType;
            std::string oemDiagnosticDataType;
            if (!redfish::json_util::readJson(
                    req, asyncResp->res, "DiagnosticDataType",
                    diagnosticDataType, "OEMDiagnosticDataType",
                    oemDiagnosticDataType))
            {
                return;
            }

            if (diagnosticDataType != "OEM")
            {
                BMCWEB_LOG_ERROR
                    << "Only OEM DiagnosticDataType supported for Crashdump";
                messages::actionParameterValueFormatError(
                    asyncResp->res, diagnosticDataType, "DiagnosticDataType",
                    "CollectDiagnosticData");
                return;
            }

            auto collectCrashdumpCallback = [asyncResp, req](
                                                const boost::system::error_code
                                                    ec,
                                                const std::string&) {
                if (ec)
                {
                    if (ec.value() ==
                        boost::system::errc::operation_not_supported)
                    {
                        messages::resourceInStandby(asyncResp->res);
                    }
                    else if (ec.value() ==
                             boost::system::errc::device_or_resource_busy)
                    {
                        messages::serviceTemporarilyUnavailable(asyncResp->res,
                                                                "60");
                    }
                    else
                    {
                        messages::internalError(asyncResp->res);
                    }
                    return;
                }
                std::shared_ptr<task::TaskData> task =
                    task::TaskData::createTask(
                        [](boost::system::error_code err,
                           sdbusplus::message::message&,
                           const std::shared_ptr<task::TaskData>& taskData) {
                            if (!err)
                            {
                                taskData->messages.emplace_back(
                                    messages::taskCompletedOK(
                                        std::to_string(taskData->index)));
                                taskData->state = "Completed";
                            }
                            return task::completed;
                        },
                        "type='signal',interface='org.freedesktop.DBus."
                        "Properties',"
                        "member='PropertiesChanged',arg0namespace='com.intel."
                        "crashdump'");
                task->startTimer(std::chrono::minutes(5));
                task->populateResp(asyncResp->res);
                task->payload.emplace(req);
            };

            if (oemDiagnosticDataType == "OnDemand")
            {
                crow::connections::systemBus->async_method_call(
                    std::move(collectCrashdumpCallback), crashdumpObject,
                    crashdumpPath, crashdumpOnDemandInterface,
                    "GenerateOnDemandLog");
            }
            else if (oemDiagnosticDataType == "Telemetry")
            {
                crow::connections::systemBus->async_method_call(
                    std::move(collectCrashdumpCallback), crashdumpObject,
                    crashdumpPath, crashdumpTelemetryInterface,
                    "GenerateTelemetryLog");
            }
            else
            {
                BMCWEB_LOG_ERROR << "Unsupported OEMDiagnosticDataType: "
                                 << oemDiagnosticDataType;
                messages::actionParameterValueFormatError(
                    asyncResp->res, oemDiagnosticDataType,
                    "OEMDiagnosticDataType", "CollectDiagnosticData");
                return;
            }
        });
}

/**
 * DBusLogServiceActionsClear class supports POST method for ClearLog action.
 */
inline void requestRoutesDBusLogServiceActionsClear(App& app)
{
    /**
     * Function handles POST method request.
     * The Clear Log actions does not require any parameter.The action deletes
     * all entries found in the Entries collection for this Log Service.
     */

    BMCWEB_ROUTE(app, "/redfish/v1/Systems/system/LogServices/EventLog/Actions/"
                      "LogService.ClearLog/")
        .privileges(redfish::privileges::postLogService)
        .methods(boost::beast::http::verb::post)(
            [](const crow::Request&,
               const std::shared_ptr<bmcweb::AsyncResp>& asyncResp) {
                BMCWEB_LOG_DEBUG << "Do delete all entries.";

                // Process response from Logging service.
                auto respHandler = [asyncResp](
                                       const boost::system::error_code ec) {
                    BMCWEB_LOG_DEBUG
                        << "doClearLog resp_handler callback: Done";
                    if (ec)
                    {
                        // TODO Handle for specific error code
                        BMCWEB_LOG_ERROR << "doClearLog resp_handler got error "
                                         << ec;
                        asyncResp->res.result(
                            boost::beast::http::status::internal_server_error);
                        return;
                    }

                    asyncResp->res.result(
                        boost::beast::http::status::no_content);
                };

                // Make call to Logging service to request Clear Log
                crow::connections::systemBus->async_method_call(
                    respHandler, "xyz.openbmc_project.Logging",
                    "/xyz/openbmc_project/logging",
                    "xyz.openbmc_project.Collection.DeleteAll", "DeleteAll");
            });
}

/**
 * DBusCollectableLogServiceActionsClear class supports POST method for ClearLog
 * action.
 */
inline void requestRoutesDBusCELogServiceActionsClear(App& app)
{
    /**
     * Function handles POST method request.
     * The Clear Log actions does not require any parameter.The action deletes
     * all entries found in the Entries collection for this Log Service
     * irrespective of 'Hidden' property value
     */

    BMCWEB_ROUTE(app, "/redfish/v1/Systems/system/LogServices/CELog/Actions/"
                      "LogService.ClearLog/")
        .privileges(redfish::privileges::postLogService)
        .methods(boost::beast::http::verb::post)(
            [](const crow::Request&,
               const std::shared_ptr<bmcweb::AsyncResp>& asyncResp) {
                BMCWEB_LOG_DEBUG << "Do delete all entries.";

                // Process response from Logging service.
                auto respHandler = [asyncResp](
                                       const boost::system::error_code ec) {
                    BMCWEB_LOG_DEBUG
                        << "doClearLog resp_handler callback: Done";
                    if (ec)
                    {
                        // TODO Handle for specific error code
                        BMCWEB_LOG_ERROR << "doClearLog resp_handler got error "
                                         << ec;
                        asyncResp->res.result(
                            boost::beast::http::status::internal_server_error);
                        return;
                    }

                    asyncResp->res.result(
                        boost::beast::http::status::no_content);
                };

                // Make call to Logging service to request Clear Log
                crow::connections::systemBus->async_method_call(
                    respHandler, "xyz.openbmc_project.Logging",
                    "/xyz/openbmc_project/logging",
                    "xyz.openbmc_project.Collection.DeleteAll", "DeleteAll");
            });
}

/****************************************************
 * Redfish PostCode interfaces
 * using DBUS interface: getPostCodesTS
 ******************************************************/
inline void requestRoutesPostCodesLogService(App& app)
{
    BMCWEB_ROUTE(app, "/redfish/v1/Systems/system/LogServices/PostCodes/")
        .privileges(redfish::privileges::getLogService)
        .methods(boost::beast::http::verb::get)(
            [](const crow::Request&,
               const std::shared_ptr<bmcweb::AsyncResp>& asyncResp) {
                asyncResp->res.jsonValue = {
                    {"@odata.id",
                     "/redfish/v1/Systems/system/LogServices/PostCodes"},
                    {"@odata.type", "#LogService.v1_1_0.LogService"},
                    {"Name", "POST Code Log Service"},
                    {"Description", "POST Code Log Service"},
                    {"Id", "BIOS POST Code Log"},
                    {"OverWritePolicy", "WrapsWhenFull"},
                    {"Entries",
                     {{"@odata.id", "/redfish/v1/Systems/system/LogServices/"
                                    "PostCodes/Entries"}}}};

                std::pair<std::string, std::string> redfishDateTimeOffset =
                    crow::utility::getDateTimeOffsetNow();
                asyncResp->res.jsonValue["DateTime"] =
                    redfishDateTimeOffset.first;
                asyncResp->res.jsonValue["DateTimeLocalOffset"] =
                    redfishDateTimeOffset.second;

                asyncResp->res.jsonValue["Actions"]["#LogService.ClearLog"] = {
                    {"target",
                     "/redfish/v1/Systems/system/LogServices/PostCodes/"
                     "Actions/LogService.ClearLog"}};
            });
}

inline void requestRoutesPostCodesClear(App& app)
{
    BMCWEB_ROUTE(app,
                 "/redfish/v1/Systems/system/LogServices/PostCodes/Actions/"
                 "LogService.ClearLog/")
        .privileges(redfish::privileges::
                        postLogServiceSubOverComputerSystemLogServiceCollection)
        .methods(boost::beast::http::verb::post)(
            [](const crow::Request&,
               const std::shared_ptr<bmcweb::AsyncResp>& asyncResp) {
                BMCWEB_LOG_DEBUG << "Do delete all postcodes entries.";

                // Make call to post-code service to request clear all
                crow::connections::systemBus->async_method_call(
                    [asyncResp](const boost::system::error_code ec) {
                        if (ec)
                        {
                            // TODO Handle for specific error code
                            BMCWEB_LOG_ERROR
                                << "doClearPostCodes resp_handler got error "
                                << ec;
                            asyncResp->res.result(boost::beast::http::status::
                                                      internal_server_error);
                            messages::internalError(asyncResp->res);
                            return;
                        }
                    },
                    "xyz.openbmc_project.State.Boot.PostCode0",
                    "/xyz/openbmc_project/State/Boot/PostCode0",
                    "xyz.openbmc_project.Collection.DeleteAll", "DeleteAll");
            });
}

static void fillPostCodeEntry(
    const std::shared_ptr<bmcweb::AsyncResp>& aResp,
    const boost::container::flat_map<
        uint64_t, std::tuple<uint64_t, std::vector<uint8_t>>>& postcode,
    const uint16_t bootIndex, const uint64_t codeIndex = 0,
    const uint64_t skip = 0, const uint64_t top = 0)
{
    // Get the Message from the MessageRegistry
    const message_registries::Message* message =
        message_registries::getMessage("OpenBMC.0.2.BIOSPOSTCodeASCII");

    uint64_t currentCodeIndex = 0;
    nlohmann::json& logEntryArray = aResp->res.jsonValue["Members"];

    uint64_t firstCodeTimeUs = 0;
    for (const std::pair<uint64_t, std::tuple<uint64_t, std::vector<uint8_t>>>&
             code : postcode)
    {
        currentCodeIndex++;
        std::string postcodeEntryID =
            "B" + std::to_string(bootIndex) + "-" +
            std::to_string(currentCodeIndex); // 1 based index in EntryID string

        uint64_t usecSinceEpoch = code.first;
        uint64_t usTimeOffset = 0;

        if (1 == currentCodeIndex)
        { // already incremented
            firstCodeTimeUs = code.first;
        }
        else
        {
            usTimeOffset = code.first - firstCodeTimeUs;
        }

        // skip if no specific codeIndex is specified and currentCodeIndex does
        // not fall between top and skip
        if ((codeIndex == 0) &&
            (currentCodeIndex <= skip || currentCodeIndex > top))
        {
            continue;
        }

        // skip if a specific codeIndex is specified and does not match the
        // currentIndex
        if ((codeIndex > 0) && (currentCodeIndex != codeIndex))
        {
            // This is done for simplicity. 1st entry is needed to calculate
            // time offset. To improve efficiency, one can get to the entry
            // directly (possibly with flatmap's nth method)
            continue;
        }

        // currentCodeIndex is within top and skip or equal to specified code
        // index

        // Get the Created time from the timestamp
        std::string entryTimeStr;
        entryTimeStr = crow::utility::getDateTime(
            static_cast<std::time_t>(usecSinceEpoch / 1000 / 1000));

        // assemble messageArgs: BootIndex, TimeOffset(100us), PostCode(hex)
        std::ostringstream hexCode;
        hexCode << "0x" << std::setfill('0') << std::setw(2) << std::hex
                << std::get<0>(code.second);
        std::string stringCode =
            crow::utility::convertToAscii(std::get<uint64_t>(code.second));
        std::ostringstream timeOffsetStr;
        // Set Fixed -Point Notation
        timeOffsetStr << std::fixed;
        // Set precision to 4 digits
        timeOffsetStr << std::setprecision(4);
        // Add double to stream
        timeOffsetStr << static_cast<double>(usTimeOffset) / 1000 / 1000;
        std::vector<std::string> messageArgs = {std::to_string(bootIndex),
                                                timeOffsetStr.str(),
                                                hexCode.str(), stringCode};

        // Get MessageArgs template from message registry
        std::string msg;
        if (message != nullptr)
        {
            msg = message->message;

            // fill in this post code value
            int i = 0;
            for (const std::string& messageArg : messageArgs)
            {
                std::string argStr = "%" + std::to_string(++i);
                size_t argPos = msg.find(argStr);
                if (argPos != std::string::npos)
                {
                    msg.replace(argPos, argStr.length(), messageArg);
                }
            }
        }

        // Get Severity template from message registry
        std::string severity;
        if (message != nullptr)
        {
            severity = message->severity;
        }

        // add to AsyncResp
        logEntryArray.push_back({});
        nlohmann::json& bmcLogEntry = logEntryArray.back();
        bmcLogEntry = {{"@odata.type", "#LogEntry.v1_4_0.LogEntry"},
                       {"@odata.id", "/redfish/v1/Systems/system/LogServices/"
                                     "PostCodes/Entries/" +
                                         postcodeEntryID},
                       {"Name", "POST Code Log Entry"},
                       {"Id", postcodeEntryID},
                       {"Message", std::move(msg)},
                       {"MessageId", "OpenBMC.0.2.BIOSPOSTCodeASCII"},
                       {"MessageArgs", std::move(messageArgs)},
                       {"EntryType", "Event"},
                       {"Severity", std::move(severity)},
                       {"Created", entryTimeStr}};
    }
}

static void getPostCodeForEntry(const std::shared_ptr<bmcweb::AsyncResp>& aResp,
                                const uint16_t bootIndex,
                                const uint64_t codeIndex)
{
    crow::connections::systemBus->async_method_call(
        [aResp, bootIndex,
         codeIndex](const boost::system::error_code ec,
                    const boost::container::flat_map<
                        uint64_t, std::tuple<uint64_t, std::vector<uint8_t>>>&
                        postcode) {
            if (ec)
            {
                BMCWEB_LOG_DEBUG << "DBUS POST CODE PostCode response error";
                messages::internalError(aResp->res);
                return;
            }

            // skip the empty postcode boots
            if (postcode.empty())
            {
                return;
            }

            fillPostCodeEntry(aResp, postcode, bootIndex, codeIndex);

            aResp->res.jsonValue["Members@odata.count"] =
                aResp->res.jsonValue["Members"].size();
        },
        "xyz.openbmc_project.State.Boot.PostCode0",
        "/xyz/openbmc_project/State/Boot/PostCode0",
        "xyz.openbmc_project.State.Boot.PostCode", "GetPostCodesWithTimeStamp",
        bootIndex);
}

static void getPostCodeForBoot(const std::shared_ptr<bmcweb::AsyncResp>& aResp,
                               const uint16_t bootIndex,
                               const uint16_t bootCount,
                               const uint64_t entryCount, const uint64_t skip,
                               const uint64_t top)
{
    crow::connections::systemBus->async_method_call(
        [aResp, bootIndex, bootCount, entryCount, skip,
         top](const boost::system::error_code ec,
              const boost::container::flat_map<
                  uint64_t, std::tuple<uint64_t, std::vector<uint8_t>>>&
                  postcode) {
            if (ec)
            {
                BMCWEB_LOG_DEBUG << "DBUS POST CODE PostCode response error";
                messages::internalError(aResp->res);
                return;
            }

            uint64_t endCount = entryCount;
            if (!postcode.empty())
            {
                endCount = entryCount + postcode.size();

                if ((skip < endCount) && ((top + skip) > entryCount))
                {
                    uint64_t thisBootSkip =
                        std::max(skip, entryCount) - entryCount;
                    uint64_t thisBootTop =
                        std::min(top + skip, endCount) - entryCount;

                    fillPostCodeEntry(aResp, postcode, bootIndex, 0,
                                      thisBootSkip, thisBootTop);
                }
                aResp->res.jsonValue["Members@odata.count"] = endCount;
            }

            // continue to previous bootIndex
            if (bootIndex < bootCount)
            {
                getPostCodeForBoot(aResp, static_cast<uint16_t>(bootIndex + 1),
                                   bootCount, endCount, skip, top);
            }
            else
            {
                aResp->res.jsonValue["Members@odata.nextLink"] =
                    "/redfish/v1/Systems/system/LogServices/PostCodes/"
                    "Entries?$skip=" +
                    std::to_string(skip + top);
            }
        },
        "xyz.openbmc_project.State.Boot.PostCode0",
        "/xyz/openbmc_project/State/Boot/PostCode0",
        "xyz.openbmc_project.State.Boot.PostCode", "GetPostCodesWithTimeStamp",
        bootIndex);
}

static void
    getCurrentBootNumber(const std::shared_ptr<bmcweb::AsyncResp>& aResp,
                         const uint64_t skip, const uint64_t top)
{
    uint64_t entryCount = 0;
    crow::connections::systemBus->async_method_call(
        [aResp, entryCount, skip,
         top](const boost::system::error_code ec,
              const std::variant<uint16_t>& bootCount) {
            if (ec)
            {
                BMCWEB_LOG_DEBUG << "DBUS response error " << ec;
                messages::internalError(aResp->res);
                return;
            }
            auto pVal = std::get_if<uint16_t>(&bootCount);
            if (pVal)
            {
                getPostCodeForBoot(aResp, 1, *pVal, entryCount, skip, top);
            }
            else
            {
                BMCWEB_LOG_DEBUG << "Post code boot index failed.";
            }
        },
        "xyz.openbmc_project.State.Boot.PostCode0",
        "/xyz/openbmc_project/State/Boot/PostCode0",
        "org.freedesktop.DBus.Properties", "Get",
        "xyz.openbmc_project.State.Boot.PostCode", "CurrentBootCycleCount");
}

inline void requestRoutesPostCodesEntryCollection(App& app)
{
    BMCWEB_ROUTE(app,
                 "/redfish/v1/Systems/system/LogServices/PostCodes/Entries/")
        .privileges(redfish::privileges::getLogEntryCollection)
        .methods(boost::beast::http::verb::get)(
            [](const crow::Request& req,
               const std::shared_ptr<bmcweb::AsyncResp>& asyncResp) {
                asyncResp->res.jsonValue["@odata.type"] =
                    "#LogEntryCollection.LogEntryCollection";
                asyncResp->res.jsonValue["@odata.id"] =
                    "/redfish/v1/Systems/system/LogServices/PostCodes/Entries";
                asyncResp->res.jsonValue["Name"] = "BIOS POST Code Log Entries";
                asyncResp->res.jsonValue["Description"] =
                    "Collection of POST Code Log Entries";
                asyncResp->res.jsonValue["Members"] = nlohmann::json::array();
                asyncResp->res.jsonValue["Members@odata.count"] = 0;

                uint64_t skip = 0;
                uint64_t top = maxEntriesPerPage; // Show max entries by default
                if (!getSkipParam(asyncResp, req, skip))
                {
                    return;
                }
                if (!getTopParam(asyncResp, req, top))
                {
                    return;
                }
                getCurrentBootNumber(asyncResp, skip, top);
            });
}

inline void requestRoutesPostCodesEntry(App& app)
{
    BMCWEB_ROUTE(
        app, "/redfish/v1/Systems/system/LogServices/PostCodes/Entries/<str>/")
        .privileges(redfish::privileges::getLogEntry)
        .methods(boost::beast::http::verb::get)(
            [](const crow::Request&,
               const std::shared_ptr<bmcweb::AsyncResp>& asyncResp,
               const std::string& targetID) {
                size_t bootPos = targetID.find('B');
                if (bootPos == std::string::npos)
                {
                    // Requested ID was not found
                    messages::resourceMissingAtURI(asyncResp->res, targetID);
                    return;
                }
                std::string_view bootIndexStr(targetID);
                bootIndexStr.remove_prefix(bootPos + 1);
                uint16_t bootIndex = 0;
                uint64_t codeIndex = 0;
                size_t dashPos = bootIndexStr.find('-');

                if (dashPos == std::string::npos)
                {
                    return;
                }
                std::string_view codeIndexStr(bootIndexStr);
                bootIndexStr.remove_suffix(dashPos);
                codeIndexStr.remove_prefix(dashPos + 1);

                bootIndex = static_cast<uint16_t>(
                    strtoul(std::string(bootIndexStr).c_str(), nullptr, 0));
                codeIndex =
                    strtoul(std::string(codeIndexStr).c_str(), nullptr, 0);
                if (bootIndex == 0 || codeIndex == 0)
                {
                    BMCWEB_LOG_DEBUG << "Get Post Code invalid entry string "
                                     << targetID;
                }

                asyncResp->res.jsonValue["@odata.type"] =
                    "#LogEntry.v1_4_0.LogEntry";
                asyncResp->res.jsonValue["@odata.id"] =
                    "/redfish/v1/Systems/system/LogServices/PostCodes/"
                    "Entries";
                asyncResp->res.jsonValue["Name"] = "BIOS POST Code Log Entries";
                asyncResp->res.jsonValue["Description"] =
                    "Collection of POST Code Log Entries";
                asyncResp->res.jsonValue["Members"] = nlohmann::json::array();
                asyncResp->res.jsonValue["Members@odata.count"] = 0;

                getPostCodeForEntry(asyncResp, bootIndex, codeIndex);
            });
}

#ifdef BMCWEB_ENABLE_HW_ISOLATION
/**
 * @brief API Used to add the supported HardwareIsolation LogServices Members
 *
 * @param[in] req - The HardwareIsolation redfish request (unused now).
 * @param[in] asyncResp - The redfish response to return.
 *
 * @return The redfish response in the given buffer.
 */
inline void getSystemHardwareIsolationLogService(
    const crow::Request& /* req */,
    const std::shared_ptr<bmcweb::AsyncResp>& asyncResp)
{
    asyncResp->res.jsonValue["@odata.id"] =
        "/redfish/v1/Systems/system/LogServices/"
        "HardwareIsolation";
    asyncResp->res.jsonValue["@odata.type"] = "#LogService.v1_2_0.LogService";
    asyncResp->res.jsonValue["Name"] = "Hardware Isolation LogService";
    asyncResp->res.jsonValue["Description"] =
        "Hardware Isolation LogService for system owned "
        "devices";
    asyncResp->res.jsonValue["Id"] = "HardwareIsolation";

    asyncResp->res.jsonValue["Entries"] = {
        {"@odata.id", "/redfish/v1/Systems/system/LogServices/"
                      "HardwareIsolation/Entries"}};

    asyncResp->res.jsonValue["Actions"] = {
        {"#LogService.ClearLog",
         {{"target", "/redfish/v1/Systems/system/LogServices/"
                     "HardwareIsolation/Actions/"
                     "LogService.ClearLog"}}}};
}

/**
 * @brief Workaround to handle DCM (Dual-Chip Module) package for Redfish
 *
 * This API will make sure processor modeled as dual chip module, If yes then,
 * replace the redfish processor id as "dcmN-cpuN" because redfish currently
 * does not support chip module concept.
 *
 * @param[in] dbusObjPath - The D-Bus object path to return the object instance
 *
 * @return the object instance with it parent instance id if the given object
 *         is a processor else the object instance alone.
 */
inline std::string
    getIsolatedHwItemId(const sdbusplus::message::object_path& dbusObjPath)
{
    std::string isolatedHwItemId;

    if ((dbusObjPath.filename().find("cpu") != std::string::npos) &&
        (dbusObjPath.parent_path().filename().find("dcm") != std::string::npos))
    {
        isolatedHwItemId = std::string(dbusObjPath.parent_path().filename() +
                                       "-" + dbusObjPath.filename());
    }
    else
    {
        isolatedHwItemId = dbusObjPath.filename();
    }
    return isolatedHwItemId;
}

/**
 * @brief API used to get redfish uri of the given dbus object and fill into
 *        "OriginOfCondition" property of LogEntry schema.
 *
 * @param[in] asyncResp - The redfish response to return.
 * @param[in] dbusObjPath - The DBus object path which represents redfishUri.
 * @param[in] entryJsonIdx - The json entry index to add isolated hardware
 *                            details in the appropriate entry json object.
 *
 * @return The redfish response with "OriginOfCondition" property of
 *         LogEntry schema if success else return the error
 */
inline void getRedfishUriByDbusObjPath(
    const std::shared_ptr<bmcweb::AsyncResp>& asyncResp,
    const sdbusplus::message::object_path& dbusObjPath,
    const size_t entryJsonIdx)
{
    crow::connections::systemBus->async_method_call(
        [asyncResp, dbusObjPath, entryJsonIdx](
            const boost::system::error_code ec, const GetObjectType& objType) {
            if (ec || objType.empty())
            {
                BMCWEB_LOG_ERROR << "DBUS response error [" << ec.value()
                                 << " : " << ec.message()
                                 << "] when tried to get the RedfishURI of "
                                 << "isolated hareware: " << dbusObjPath.str;
                messages::internalError(asyncResp->res);
                return;
            }

            RedfishUriListType::const_iterator redfishUriIt;
            for (const auto& service : objType)
            {
                for (const auto& interface : service.second)
                {
                    redfishUriIt = redfishUriList.find(interface);
                    if (redfishUriIt != redfishUriList.end())
                    {
                        // Found the Redfish URI of the isolated hardware unit.
                        break;
                    }
                }
                if (redfishUriIt != redfishUriList.end())
                {
                    // No need to check in the next service interface list
                    break;
                }
            }

            if (redfishUriIt == redfishUriList.end())
            {
                BMCWEB_LOG_ERROR
                    << "The object[" << dbusObjPath.str
                    << "] interface is not found in the Redfish URI list. "
                    << "Please add the respective D-Bus interface name";
                messages::internalError(asyncResp->res);
                return;
            }

            // Fill the isolated hardware object id along with the Redfish URI
            std::string redfishUri =
                redfishUriIt->second + "/" + getIsolatedHwItemId(dbusObjPath);

            // Make sure whether no need to fill the parent object id in the
            // isolated hardware Redfish URI.
            const std::string uriIdPattern{"<str>"};
            size_t uriIdPos = redfishUri.rfind(uriIdPattern);
            if (uriIdPos == std::string::npos)
            {
                if (entryJsonIdx > 0)
                {
                    asyncResp->res.jsonValue["Members"][entryJsonIdx - 1]
                                            ["Links"]["OriginOfCondition"] = {
                        {"@odata.id", redfishUri}};
                }
                else
                {
                    asyncResp->res.jsonValue["Links"]["OriginOfCondition"] = {
                        {"@odata.id", redfishUri}};
                }
                return;
            }

            // Fill the all parents Redfish URI id.
            // For example, the processors id for the core.
            // "/redfish/v1/Systems/system/Processors/<str>/SubProcessors/core0"
            crow::connections::systemBus->async_method_call(
                [asyncResp, dbusObjPath, entryJsonIdx, redfishUri, uriIdPos,
                 uriIdPattern](
                    const boost::system::error_code ec,
                    const boost::container::flat_map<
                        std::string,
                        boost::container::flat_map<std::string,
                                                   std::vector<std::string>>>&
                        subtree) mutable {
                    if (ec)
                    {
                        BMCWEB_LOG_ERROR
                            << "DBUS response error [" << ec.value() << " : "
                            << ec.message()
                            << "] when tried to fill the parent "
                            << "objects id in the RedfishURI: " << redfishUri
                            << " of the isolated hareware: " << dbusObjPath.str;
                        messages::internalError(asyncResp->res);
                        return;
                    }

                    while (uriIdPos != std::string::npos)
                    {
                        std::string parentRedfishUri =
                            redfishUri.substr(0, uriIdPos - 1);
                        RedfishUriListType::const_iterator parentRedfishUriIt =
                            std::find_if(
                                redfishUriList.begin(), redfishUriList.end(),
                                [parentRedfishUri](const auto& ele) {
                                    return parentRedfishUri == ele.second;
                                });

                        if (parentRedfishUriIt == redfishUriList.end())
                        {
                            BMCWEB_LOG_ERROR
                                << "Failed to fill Links:OriginOfCondition "
                                << "because unable to get parent Redfish URI "
                                << "[" << parentRedfishUri << "]"
                                << "DBus interface for the identified "
                                << "Redfish URI: " << redfishUri
                                << " of the given DBus object path: "
                                << dbusObjPath.str;
                            messages::internalError(asyncResp->res);
                            return;
                        }

                        std::string parentObj;
                        for (const auto& obj : subtree)
                        {
                            if (dbusObjPath.str.find(
                                    sdbusplus::message::object_path(obj.first)
                                        .filename()) == std::string::npos)
                            {
                                // The object is not found in the isolated
                                // hardware object path
                                continue;
                            }

                            for (const auto& service : obj.second)
                            {
                                for (const auto& interface : service.second)
                                {
                                    if (interface == parentRedfishUriIt->first)
                                    {
                                        parentObj = obj.first;
                                        break;
                                    }
                                }
                                if (!parentObj.empty())
                                {
                                    break;
                                }
                            }
                            if (!parentObj.empty())
                            {
                                break;
                            }
                        }

                        if (parentObj.empty())
                        {
                            BMCWEB_LOG_ERROR
                                << "Failed to fill Links:OriginOfCondition "
                                << "because unable to get parent DBus path "
                                << "for the identified parent Redfish URI: "
                                << parentRedfishUri
                                << " of the given DBus object path: "
                                << dbusObjPath.str;
                            messages::internalError(asyncResp->res);
                            return;
                        }

                        redfishUri.replace(
                            uriIdPos, uriIdPattern.length(),
                            getIsolatedHwItemId(
                                sdbusplus::message::object_path(parentObj)));

                        uriIdPos = redfishUri.rfind(uriIdPattern);
                    }

                    if (entryJsonIdx > 0)
                    {
                        asyncResp->res.jsonValue["Members"][entryJsonIdx - 1]
                                                ["Links"]["OriginOfCondition"] =
                            {{"@odata.id", redfishUri}};
                    }
                    else
                    {
                        asyncResp->res.jsonValue["Links"]["OriginOfCondition"] =
                            {{"@odata.id", redfishUri}};
                    }
                },
                "xyz.openbmc_project.ObjectMapper",
                "/xyz/openbmc_project/object_mapper",
                "xyz.openbmc_project.ObjectMapper", "GetSubTree",
                "/xyz/openbmc_project/inventory", 0,
                std::array<const char*, 0>{});
        },
        "xyz.openbmc_project.ObjectMapper",
        "/xyz/openbmc_project/object_mapper",
        "xyz.openbmc_project.ObjectMapper", "GetObject", dbusObjPath.str,
        std::array<const char*, 0>{});
}

/**
 * @brief API used to get "PrettyName" by using the given dbus object path
 *        and fill into "Message" property of LogEntry schema.
 *
 * @param[in] asyncResp - The redfish response to return.
 * @param[in] dbusObjPath - The DBus object path which represents redfishUri.
 * @param[in] entryJsonIdx - The json entry index to add isolated hardware
 *                            details in the appropriate entry json object.
 *
 * @return The redfish response with "Message" property of LogEntry schema
 *         if success else nothing in redfish response.
 */

inline void getPrettyNameByDbusObjPath(
    const std::shared_ptr<bmcweb::AsyncResp>& asyncResp,
    const sdbusplus::message::object_path& dbusObjPath,
    const size_t entryJsonIdx)
{
    crow::connections::systemBus->async_method_call(
        [asyncResp, dbusObjPath,
         entryJsonIdx](const boost::system::error_code ec,
                       const GetObjectType& objType) mutable {
            if (ec || objType.empty())
            {
                BMCWEB_LOG_ERROR << "DBUS response error [" << ec.value()
                                 << " : " << ec.message()
                                 << "] when tried to get the dbus name"
                                    "of isolated hareware: "
                                 << dbusObjPath.str;
                messages::internalError(asyncResp->res);
                return;
            }

            if (objType.size() > 1)
            {
                BMCWEB_LOG_ERROR << "More than one dbus service implemented "
                                    "the xyz.openbmc_project.Inventory.Item "
                                    "interface to get the PrettyName";
                messages::internalError(asyncResp->res);
                return;
            }

            if (objType[0].first.empty())
            {
                BMCWEB_LOG_ERROR << "The retrieved dbus name is empty for the "
                                    "given dbus object: "
                                 << dbusObjPath.str;
                messages::internalError(asyncResp->res);
                return;
            }

            if (entryJsonIdx > 0)
            {
                asyncResp->res
                    .jsonValue["Members"][entryJsonIdx - 1]["Message"] =
                    dbusObjPath.filename();
                auto msgPropPath = "/Members"_json_pointer;
                msgPropPath /= entryJsonIdx - 1;
                msgPropPath /= "Message";
                name_util::getPrettyName(asyncResp, dbusObjPath.str, objType,
                                         msgPropPath);
            }
            else
            {
                asyncResp->res.jsonValue["Message"] = dbusObjPath.filename();
                name_util::getPrettyName(asyncResp, dbusObjPath.str, objType,
                                         "/Message"_json_pointer);
            }
        },
        "xyz.openbmc_project.ObjectMapper",
        "/xyz/openbmc_project/object_mapper",
        "xyz.openbmc_project.ObjectMapper", "GetObject", dbusObjPath.str,
        std::array<const char*, 1>{"xyz.openbmc_project.Inventory.Item"});
}

/**
 * @brief API used to fill the isolated hardware details into LogEntry schema
 *        by using the given isolated dbus object which is present in
 *        xyz.openbmc_project.Association.Definitions::Associations of the
 *        HardwareIsolation dbus entry object.
 *
 * @param[in] asyncResp - The redfish response to return.
 * @param[in] dbusObjPath - The DBus object path which represents redfishUri.
 * @param[in] entryJsonIdx - The json entry index to add isolated hardware
 *                            details in the appropriate entry json object.
 *
 * @return The redfish response with appropriate redfish properties of the
 *         isolated hardware details into LogEntry schema if success else
 *         nothing in redfish response.
 */
inline void fillIsolatedHwDetailsByObjPath(
    const std::shared_ptr<bmcweb::AsyncResp>& asyncResp,
    const sdbusplus::message::object_path& dbusObjPath,
    const size_t entryJsonIdx)
{
    // Fill Redfish uri of isolated hardware into "OriginOfCondition"
    if (dbusObjPath.filename().find("unit") != std::string::npos)
    {
        // If Isolated Hardware object name contain "unit" then that unit
        // is not modelled in inventory and redfish so the "OriginOfCondition"
        // should filled with it's parent (aka FRU of unit) path.
        getRedfishUriByDbusObjPath(asyncResp, dbusObjPath.parent_path(),
                                   entryJsonIdx);
    }
    else
    {
        getRedfishUriByDbusObjPath(asyncResp, dbusObjPath, entryJsonIdx);
    }

    // Fill PrettyName of isolated hardware into "Message"
    getPrettyNameByDbusObjPath(asyncResp, dbusObjPath, entryJsonIdx);
}

/**
 * @brief API used to fill isolated hardware details into LogEntry schema
 *        by using the given isolated dbus object.
 *
 * @param[in] asyncResp - The redfish response to return.
 * @param[in] entryJsonIdx - The json entry index to add isolated hardware
 *                            details. If passing less than or equal 0 then,
 *                            it will assume the given asyncResp jsonValue as
 *                            a single entry json object. If passing greater
 *                            than 0 then, it will assume the given asyncResp
 *                            jsonValue contains "Members" to fill in the
 *                            appropriate entry json object.
 * @param[in] dbusObjIt - The DBus object which contains isolated hardware
                         details.
 *
 * @return The redfish response with appropriate redfish properties of the
 *         isolated hardware details into LogEntry schema if success else
 *         failure response.
 */
inline void fillSystemHardwareIsolationLogEntry(
    const std::shared_ptr<bmcweb::AsyncResp>& asyncResp,
    const size_t entryJsonIdx, GetManagedObjectsType::const_iterator& dbusObjIt)
{
    nlohmann::json& entryJson =
        (entryJsonIdx > 0
             ? asyncResp->res.jsonValue["Members"][entryJsonIdx - 1]
             : asyncResp->res.jsonValue);

    for (auto& interface : dbusObjIt->second)
    {
        if (interface.first == "xyz.openbmc_project."
                               "HardwareIsolation.Entry")
        {
            for (auto& property : interface.second)
            {
                if (property.first == "Severity")
                {
                    const std::string* severity =
                        std::get_if<std::string>(&property.second);
                    if (severity == nullptr)
                    {
                        BMCWEB_LOG_ERROR
                            << "Failed to get the Severity "
                            << "from object: " << dbusObjIt->first.str;
                        messages::internalError(asyncResp->res);
                        break;
                    }

                    if (*severity == "xyz.openbmc_project."
                                     "HardwareIsolation.Entry.Type."
                                     "Critical")
                    {
                        entryJson["Severity"] = "Critical";
                    }
                    else if ((*severity == "xyz.openbmc_project."
                                           "HardwareIsolation."
                                           "Entry.Type.Warning") ||
                             (*severity == "xyz.openbmc_project."
                                           "HardwareIsolation."
                                           "Entry.Type.Manual"))
                    {
                        entryJson["Severity"] = "Warning";
                    }
                    else
                    {
                        BMCWEB_LOG_ERROR
                            << "Unsupported Severity[ " << *severity
                            << "] from object: " << dbusObjIt->first.str;
                        messages::internalError(asyncResp->res);
                        break;
                    }
                }
                else if (property.first == "Resolved")
                {
                    const bool* resolved = std::get_if<bool>(&property.second);
                    if (resolved == nullptr)
                    {
                        BMCWEB_LOG_ERROR
                            << "Failed to get the Resolved"
                            << "from object: " << dbusObjIt->first.str;
                        messages::internalError(asyncResp->res);
                        break;
                    }
                    entryJson["Resolved"] = *resolved;
                }
            }
        }
        else if (interface.first == "xyz.openbmc_project."
                                    "Time.EpochTime")
        {
            for (auto& property : interface.second)
            {
                if (property.first == "Elapsed")
                {
                    const uint64_t* elapsdTime =
                        std::get_if<uint64_t>(&property.second);
                    if (elapsdTime == nullptr)
                    {
                        BMCWEB_LOG_ERROR
                            << "Failed to get the Elapsed time "
                            << "from object: " << dbusObjIt->first.str;
                        messages::internalError(asyncResp->res);
                        break;
                    }
                    entryJson["Created"] = crow::utility::getDateTime(
                        static_cast<std::time_t>(*elapsdTime));
                }
            }
        }
        else if (interface.first == "xyz.openbmc_project.Association."
                                    "Definitions")
        {
            for (auto& property : interface.second)
            {
                if (property.first == "Associations")
                {
                    const AssociationsValType* associations =
                        std::get_if<AssociationsValType>(&property.second);
                    if (associations == nullptr)
                    {
                        BMCWEB_LOG_ERROR
                            << "Failed to get the Associations"
                            << "from object: " << dbusObjIt->first.str;
                        messages::internalError(asyncResp->res);
                        break;
                    }
                    for (auto& assoc : *associations)
                    {
                        if (std::get<0>(assoc) == "isolated_hw")
                        {
                            fillIsolatedHwDetailsByObjPath(
                                asyncResp,
                                sdbusplus::message::object_path(
                                    std::get<2>(assoc)),
                                entryJsonIdx);
                        }
                        else if (std::get<0>(assoc) == "isolated_hw_errorlog")
                        {
                            sdbusplus::message::object_path errPath =
                                std::get<2>(assoc);
                            entryJson["AdditionalDataURI"] =
                                "/redfish/v1/Systems/system/"
                                "LogServices/EventLog/Entries/" +
                                errPath.filename() + "/attachment";
                        }
                    }
                }
            }
        }
    }

    entryJson["@odata.type"] = "#LogEntry.v1_9_0.LogEntry";
    entryJson["@odata.id"] =
        "/redfish/v1/Systems/system/LogServices/HardwareIsolation/"
        "Entries/" +
        dbusObjIt->first.filename();
    entryJson["Id"] = dbusObjIt->first.filename();
    entryJson["Name"] = "Hardware Isolation Entry";
    entryJson["EntryType"] = "Event";
}

/**
 * @brief API Used to add the supported HardwareIsolation LogEntry Entries id
 *
 * @param[in] req - The HardwareIsolation redfish request (unused now).
 * @param[in] asyncResp - The redfish response to return.
 *
 * @return The redfish response in the given buffer.
 *
 * @note This function will return the available entries dbus object which are
 *       created by HardwareIsolation manager.
 */
inline void getSystemHardwareIsolationLogEntryCollection(
    const crow::Request& /* req */,
    const std::shared_ptr<bmcweb::AsyncResp>& asyncResp)
{

    auto getManagedObjectsHandler = [asyncResp](
                                        const boost::system::error_code ec,
                                        const GetManagedObjectsType& mgtObjs) {
        if (ec)
        {
            BMCWEB_LOG_ERROR
                << "DBUS response error [" << ec.value() << " : "
                << ec.message()
                << "] when tried to get the HardwareIsolation managed objects";
            messages::internalError(asyncResp->res);
            return;
        }

        nlohmann::json& entriesArray = asyncResp->res.jsonValue["Members"];
        entriesArray = nlohmann::json::array();

        for (auto dbusObjIt = mgtObjs.begin(); dbusObjIt != mgtObjs.end();
             dbusObjIt++)
        {
            entriesArray.push_back(nlohmann::json::object());

            fillSystemHardwareIsolationLogEntry(asyncResp, entriesArray.size(),
                                                dbusObjIt);
        }

        asyncResp->res.jsonValue["Members@odata.count"] = entriesArray.size();

        asyncResp->res.jsonValue["@odata.type"] =
            "#LogEntryCollection.LogEntryCollection";
        asyncResp->res.jsonValue["@odata.id"] =
            "/redfish/v1/Systems/system/LogServices/HardwareIsolation/"
            "Entries";
        asyncResp->res.jsonValue["Name"] = "Hardware Isolation Entries";
        asyncResp->res.jsonValue["Description"] =
            "Collection of System Hardware Isolation Entries";
    };

    // Get the DBus name of HardwareIsolation service
    crow::connections::systemBus->async_method_call(
        [asyncResp, getManagedObjectsHandler](
            const boost::system::error_code ec, const GetObjectType& objType) {
            if (ec || objType.empty())
            {
                BMCWEB_LOG_ERROR << "DBUS response error [" << ec.value()
                                 << " : " << ec.message()
                                 << "] when tried to get the HardwareIsolation "
                                    "dbus name";
                messages::internalError(asyncResp->res);
                return;
            }

            if (objType.size() > 1)
            {
                BMCWEB_LOG_ERROR << "More than one dbus service implemented "
                                    "the HardwareIsolation service";
                messages::internalError(asyncResp->res);
                return;
            }

            if (objType[0].first.empty())
            {
                BMCWEB_LOG_ERROR << "The retrieved HardwareIsolation dbus "
                                    "name is empty";
                messages::internalError(asyncResp->res);
                return;
            }

            // Fill the Redfish LogEntry schema for the retrieved
            // HardwareIsolation entries
            crow::connections::systemBus->async_method_call(
                getManagedObjectsHandler, objType[0].first,
                "/xyz/openbmc_project/hardware_isolation",
                "org.freedesktop.DBus.ObjectManager", "GetManagedObjects");
        },
        "xyz.openbmc_project.ObjectMapper",
        "/xyz/openbmc_project/object_mapper",
        "xyz.openbmc_project.ObjectMapper", "GetObject",
        "/xyz/openbmc_project/hardware_isolation",
        std::array<const char*, 1>{
            "xyz.openbmc_project.HardwareIsolation.Create"});
}

/**
 * @brief API Used to fill LogEntry schema by using the HardwareIsolation dbus
 *        entry object which will get by using the given entry id in redfish
 *        uri.
 *
 * @param[in] req - The HardwareIsolation redfish request (unused now).
 * @param[in] asyncResp - The redfish response to return.
 * @param[in] entryId - The entry id of HardwareIsolation entries to retrieve
 *                      the corresponding isolated hardware details.
 *
 * @return The redfish response in the given buffer with LogEntry schema
 *         members if success else will error.
 */
inline void getSystemHardwareIsolationLogEntryById(
    const crow::Request& /* req */,
    const std::shared_ptr<bmcweb::AsyncResp>& asyncResp,
    const std::string& entryId)
{
    sdbusplus::message::object_path entryObjPath(
        std::string("/xyz/openbmc_project/hardware_isolation/entry") + "/" +
        entryId);

    auto getManagedObjectsRespHandler = [asyncResp, entryObjPath](
                                            const boost::system::error_code ec,
                                            const GetManagedObjectsType&
                                                mgtObjs) {
        if (ec)
        {
            BMCWEB_LOG_ERROR
                << "DBUS response error [" << ec.value() << " : "
                << ec.message()
                << "] when tried to get the HardwareIsolation managed objects";
            messages::internalError(asyncResp->res);
            return;
        }

        bool entryIsPresent = false;
        for (auto dbusObjIt = mgtObjs.begin(); dbusObjIt != mgtObjs.end();
             dbusObjIt++)
        {
            if (dbusObjIt->first == entryObjPath)
            {
                entryIsPresent = true;
                fillSystemHardwareIsolationLogEntry(asyncResp, 0, dbusObjIt);
                break;
            }
        }

        if (!entryIsPresent)
        {
            messages::resourceNotFound(asyncResp->res, "Entry",
                                       entryObjPath.filename());
            return;
        }
    };

    auto getObjectRespHandler = [asyncResp, entryId, entryObjPath,
                                 getManagedObjectsRespHandler](
                                    const boost::system::error_code ec,
                                    const GetObjectType& objType) {
        if (ec || objType.empty())
        {
            BMCWEB_LOG_ERROR << "DBUS response error [" << ec.value() << " : "
                             << ec.message()
                             << "] when tried to get the HardwareIsolation "
                                "dbus name the given object path: "
                             << entryObjPath.str;
            if (ec.value() == EBADR)
            {
                messages::resourceNotFound(asyncResp->res, "Entry", entryId);
            }
            else
            {
                messages::internalError(asyncResp->res);
            }
            return;
        }

        if (objType.size() > 1)
        {
            BMCWEB_LOG_ERROR << "More than one dbus service implemented "
                                "the HardwareIsolation service";
            messages::internalError(asyncResp->res);
            return;
        }

        if (objType[0].first.empty())
        {
            BMCWEB_LOG_ERROR << "The retrieved HardwareIsolation dbus "
                                "name is empty";
            messages::internalError(asyncResp->res);
            return;
        }

        // Fill the Redfish LogEntry schema for the identified entry dbus object
        crow::connections::systemBus->async_method_call(
            getManagedObjectsRespHandler, objType[0].first,
            "/xyz/openbmc_project/hardware_isolation",
            "org.freedesktop.DBus.ObjectManager", "GetManagedObjects");
    };

    // Make sure the given entry id is present in hardware isolation
    // dbus entries and get the DBus name of that entry to fill LogEntry
    crow::connections::systemBus->async_method_call(
        getObjectRespHandler, "xyz.openbmc_project.ObjectMapper",
        "/xyz/openbmc_project/object_mapper",
        "xyz.openbmc_project.ObjectMapper", "GetObject", entryObjPath.str,
        hwIsolationEntryIfaces);
}

/**
 * @brief API Used to deisolate the given HardwareIsolation entry.
 *
 * @param[in] req - The HardwareIsolation redfish request (unused now).
 * @param[in] asyncResp - The redfish response to return.
 * @param[in] entryId - The entry id of HardwareIsolation entries to deisolate.
 *
 * @return The redfish response in the given buffer.
 */
inline void deleteSystemHardwareIsolationLogEntryById(
    const crow::Request& /* req */,
    const std::shared_ptr<bmcweb::AsyncResp>& asyncResp,
    const std::string& entryId)
{
    sdbusplus::message::object_path entryObjPath(
        std::string("/xyz/openbmc_project/hardware_isolation/entry") + "/" +
        entryId);

    // Make sure the given entry id is present in hardware isolation
    // entries and get the DBus name of that entry
    crow::connections::systemBus->async_method_call(
        [asyncResp, entryId, entryObjPath](const boost::system::error_code ec,
                                           const GetObjectType& objType) {
            if (ec || objType.empty())
            {
                BMCWEB_LOG_ERROR << "DBUS response error [" << ec.value()
                                 << " : " << ec.message()
                                 << "] when tried to get the HardwareIsolation "
                                    "dbus name the given object path: "
                                 << entryObjPath.str;
                if (ec.value() == EBADR)
                {
                    messages::resourceNotFound(asyncResp->res, "Entry",
                                               entryId);
                }
                else
                {
                    messages::internalError(asyncResp->res);
                }
                return;
            }

            if (objType.size() > 1)
            {
                BMCWEB_LOG_ERROR << "More than one dbus service implemented "
                                    "the HardwareIsolation service";
                messages::internalError(asyncResp->res);
                return;
            }

            if (objType[0].first.empty())
            {
                BMCWEB_LOG_ERROR << "The retrieved HardwareIsolation dbus "
                                    "name is empty";
                messages::internalError(asyncResp->res);
                return;
            }

            // Delete the respective dbus entry object
            crow::connections::systemBus->async_method_call(
                [asyncResp, entryObjPath](const boost::system::error_code ec) {
                    if (ec)
                    {
                        BMCWEB_LOG_ERROR << "DBUS response error ["
                                         << ec.value() << " : " << ec.message()
                                         << "] when tried to delete the given "
                                            "object path: "
                                         << entryObjPath.str;
                        messages::internalError(asyncResp->res);
                        return;
                    }
                    messages::success(asyncResp->res);
                },
                objType[0].first, entryObjPath.str,
                "xyz.openbmc_project.Object.Delete", "Delete");
        },
        "xyz.openbmc_project.ObjectMapper",
        "/xyz/openbmc_project/object_mapper",
        "xyz.openbmc_project.ObjectMapper", "GetObject", entryObjPath.str,
        hwIsolationEntryIfaces);
}

/**
 * @brief API Used to deisolate the all HardwareIsolation entries.
 *
 * @param[in] req - The HardwareIsolation redfish request (unused now).
 * @param[in] asyncResp - The redfish response to return.
 *
 * @return The redfish response in the given buffer.
 */
inline void postSystemHardwareIsolationLogServiceClearLog(
    const crow::Request& /* req */,
    const std::shared_ptr<bmcweb::AsyncResp>& asyncResp)
{
    // Get the DBus name of HardwareIsolation service
    crow::connections::systemBus->async_method_call(
        [asyncResp](const boost::system::error_code ec,
                    const GetObjectType& objType) {
            if (ec || objType.empty())
            {
                BMCWEB_LOG_ERROR << "DBUS response error [" << ec.value()
                                 << " : " << ec.message()
                                 << "] when tried to get the HardwareIsolation "
                                    "dbus name";
                messages::internalError(asyncResp->res);
                return;
            }

            if (objType.size() > 1)
            {
                BMCWEB_LOG_ERROR << "More than one dbus service implemented "
                                    "the HardwareIsolation service";
                messages::internalError(asyncResp->res);
                return;
            }

            if (objType[0].first.empty())
            {
                BMCWEB_LOG_ERROR << "The retrieved HardwareIsolation dbus "
                                    "name is empty";
                messages::internalError(asyncResp->res);
                return;
            }

            // Delete all HardwareIsolation entries
            crow::connections::systemBus->async_method_call(
                [asyncResp](const boost::system::error_code ec) {
                    if (ec)
                    {
                        BMCWEB_LOG_ERROR
                            << "DBUS response error [" << ec.value() << " : "
                            << ec.message()
                            << "] when tried to delete all HardwareIsolation "
                               "entries";
                        messages::internalError(asyncResp->res);
                        return;
                    }
                    messages::success(asyncResp->res);
                },
                objType[0].first, "/xyz/openbmc_project/hardware_isolation",
                "xyz.openbmc_project.Collection.DeleteAll", "DeleteAll");
        },
        "xyz.openbmc_project.ObjectMapper",
        "/xyz/openbmc_project/object_mapper",
        "xyz.openbmc_project.ObjectMapper", "GetObject",
        "/xyz/openbmc_project/hardware_isolation",
        std::array<const char*, 1>{"xyz.openbmc_project.Collection.DeleteAll"});
}

/**
 * @brief API used to route the handler for HardwareIsolation Redfish
 *        LogServices URI
 *
 * @param[in] app - Crow app on which Redfish will initialize
 *
 * @return The appropriate redfish response for the given redfish request.
 */
inline void requestRoutesSystemHardwareIsolationLogService(App& app)
{
    BMCWEB_ROUTE(app,
                 "/redfish/v1/Systems/system/LogServices/HardwareIsolation/")
        .privileges(redfish::privileges::getLogService)
        .methods(boost::beast::http::verb::get)(
            getSystemHardwareIsolationLogService);

    BMCWEB_ROUTE(
        app, "/redfish/v1/Systems/system/LogServices/HardwareIsolation/Entries")
        .privileges(redfish::privileges::getLogEntryCollection)
        .methods(boost::beast::http::verb::get)(
            getSystemHardwareIsolationLogEntryCollection);

    BMCWEB_ROUTE(app, "/redfish/v1/Systems/system/LogServices/"
                      "HardwareIsolation/Entries/<str>/")
        .privileges(redfish::privileges::getLogEntry)
        .methods(boost::beast::http::verb::get)(
            getSystemHardwareIsolationLogEntryById);

    BMCWEB_ROUTE(app, "/redfish/v1/Systems/system/LogServices/"
                      "HardwareIsolation/Entries/<str>/")
        .privileges(redfish::privileges::deleteLogEntry)
        .methods(boost::beast::http::verb::delete_)(
            deleteSystemHardwareIsolationLogEntryById);

    BMCWEB_ROUTE(app,
                 "/redfish/v1/Systems/system/LogServices/HardwareIsolation/"
                 "Actions/LogService.ClearLog/")
        .privileges(redfish::privileges::postLogService)
        .methods(boost::beast::http::verb::post)(
            postSystemHardwareIsolationLogServiceClearLog);
}
#endif // BMCWEB_ENABLE_HW_ISOLATION

} // namespace redfish<|MERGE_RESOLUTION|>--- conflicted
+++ resolved
@@ -1727,7 +1727,6 @@
                             messages::internalError(asyncResp->res);
                             return;
                         }
-<<<<<<< HEAD
                     }
                     else if (propertyMap.first == "Subsystem")
                     {
@@ -1738,8 +1737,6 @@
                             messages::internalError(asyncResp->res);
                             return;
                         }
-=======
->>>>>>> c5ee57d3
                     }
 #ifdef BMCWEB_ENABLE_IBM_MANAGEMENT_CONSOLE
                     else if (propertyMap.first == "ManagementSystemAck")
