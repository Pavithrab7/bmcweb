--- conflicted
+++ resolved
@@ -18,10 +18,7 @@
 #include <boost/beast/core/flat_buffer.hpp>
 #include <boost/beast/core/tcp_stream.hpp>
 #include <boost/beast/http/message.hpp>
-<<<<<<< HEAD
-=======
 #include <boost/beast/ssl/ssl_stream.hpp>
->>>>>>> e1566f61
 #include <boost/beast/version.hpp>
 
 #include <cstdlib>
@@ -316,16 +313,11 @@
                 state = ConnState::suspended;
                 return;
             }
-<<<<<<< HEAD
-            // keep retrying, reset count and continue.
-            retryCount = 0;
-=======
             // Reset the retrycount to zero so that client can try connecting
             // again if needed
             retryCount = 0;
             handleConnState();
             return;
->>>>>>> e1566f61
         }
 
         if (runningTimer)
@@ -333,17 +325,11 @@
             BMCWEB_LOG_DEBUG << "Retry timer is already running.";
             return;
         }
-<<<<<<< HEAD
-        // reset retry count.
-        retryCount = 0;
-        connStateCheck();
-=======
         runningTimer = true;
 
         // Close the existing connection to re-establish the new connection
         // fot this retry attempt
         doClose();
->>>>>>> e1566f61
 
         retryCount++;
 
